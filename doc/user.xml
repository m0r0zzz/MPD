--- conflicted
+++ resolved
@@ -1738,67 +1738,6 @@
           </tgroup>
         </informaltable>
       </section>
-<<<<<<< HEAD
-
-      <section>
-        <title><varname>despotify</varname></title>
-
-        <para>
-          Plays <ulink url="http://www.spotify.com">Spotify</ulink> tracks using the despotify
-          library. The despotify plugin uses a <filename>spt://</filename> URI and a Spotify
-          URL. So for example, you can add a song with:
-        </para>
-        
-        <para>
-          <filename>mpc add spt://spotify:track:5qENVY0YEdZ7fiuOax70x1</filename>
-        </para>
-        
-        <para>
-          You need a Spotify premium account to use this plugin, and you need
-          to setup username and password in the configuration file. The
-          configuration settings are global since the despotify playlist plugin
-          use the same settings.
-        </para>
-
-        <informaltable>
-          <tgroup cols="2">
-            <thead>
-              <row>
-                <entry>Setting</entry>
-                <entry>Description</entry>
-              </row>
-            </thead>
-            <tbody>
-              <row>
-                <entry>
-                  <varname>despotify_user</varname>
-                </entry>
-                <entry>
-                  Sets up the Spotify username (required)
-                </entry>
-              </row>
-              <row>
-                <entry>
-                  <varname>despotify_password</varname>
-                </entry>
-                <entry>
-                  Sets up the Spotify password (required)
-                </entry>
-              </row>
-              <row>
-                <entry>
-                  <varname>despotify_high_bitrate</varname>
-                </entry>
-                <entry>
-                  Set up if high bitrate should be used for Spotify tunes.
-                  High bitrate sounds better but slow systems can have problems
-                  with playback (default yes).
-                </entry>
-              </row>
-            </tbody>
-          </tgroup>
-        </informaltable>
-      </section>
 
       <section>
         <title><varname>file</varname></title>
@@ -1859,8 +1798,6 @@
           <filename>mpc add smb://servername/sharename/filename.ogg</filename>
         </para>
       </section>
-=======
->>>>>>> ad1b6ef0
     </section>
 
     <section id="decoder_plugins">
@@ -3288,73 +3225,6 @@
           playlist files.
         </para>
       </section>
-<<<<<<< HEAD
-
-      <section>
-        <title><varname>despotify</varname></title>
-
-        <para>
-          Adds <ulink url="http://www.spotify.com/">Spotify</ulink>
-          playlists. Spotify playlists use the <filename>spt://</filename> URI,
-          and a Spotify playlist URL. So for example, you can load a playlist
-          with
-        </para>
-        
-        <para>
-          <filename>mpc load spt://spotify:user:simon.kagstrom:playlist:3SUwkOe5VbVHysZcidEZtH</filename>
-        </para>
-        
-        <para>
-          See the despotify input plugin for configuration options (username
-          and password needs to be setup)
-        </para>
-      </section>
-
-      <section>
-        <title><varname>soundcloud</varname></title>
-
-        <para>
-          Adds <ulink url="https://www.soundcloud.com/">Soundcloud</ulink>
-          playlists. SoundCloud playlists use the <filename>soundcloud://</filename> URI,
-          and with a number of arguments, you may load different playlists with
-        </para>
-
-        <programlisting>
-mpc load soundcloud://track/TRACK_ID
-mpc load soundcloud://playlist/PLAYLIST_ID
-mpc load soundcloud://user/USERNAME
-mpc load soundcloud://search/SEARCH_QUERY
-mpc load soundcloud://url/https://soundcloud.com/ARTIST/TRACK-NAME
-        </programlisting>
-
-        <informaltable>
-          <tgroup cols="2">
-            <thead>
-              <row>
-                <entry>Setting</entry>
-                <entry>Description</entry>
-              </row>
-            </thead>
-            <tbody>
-              <row>
-                <entry>
-                  <varname>apikey</varname>
-                  <parameter>client_id</parameter>
-                </entry>
-                <entry>
-                  User apikey/client_id can override the
-                  <application>MPD</application> token provided by
-                  SoundCloud.
-                </entry>
-              </row>
-            </tbody>
-          </tgroup>
-        </informaltable>
-
-      </section>
-
-=======
->>>>>>> ad1b6ef0
     </section>
   </chapter>
 </book>