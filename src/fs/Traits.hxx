--- conflicted
+++ resolved
@@ -109,17 +109,13 @@
 	}
 
 	gcc_pure gcc_nonnull_all
-<<<<<<< HEAD
-	static size_t GetLength(const_pointer p) noexcept {
-=======
-	static bool IsSpecialFilename(const_pointer_type name) noexcept {
+	static bool IsSpecialFilename(const_pointer name) noexcept {
 		return (name[0] == '.' && name[1] == 0) ||
 			(name[0] == '.' && name[1] == '.' && name[2] == 0);
 	}
 
 	gcc_pure gcc_nonnull_all
-	static size_t GetLength(const_pointer_type p) noexcept {
->>>>>>> c45f1138
+	static size_t GetLength(const_pointer p) noexcept {
 		return StringLength(p);
 	}
 
@@ -227,17 +223,13 @@
 	}
 
 	gcc_pure gcc_nonnull_all
-<<<<<<< HEAD
-	static size_t GetLength(const_pointer p) noexcept {
-=======
-	static bool IsSpecialFilename(const_pointer_type name) noexcept {
+	static bool IsSpecialFilename(const_pointer name) noexcept {
 		return (name[0] == '.' && name[1] == 0) ||
 			(name[0] == '.' && name[1] == '.' && name[2] == 0);
 	}
 
 	gcc_pure gcc_nonnull_all
-	static size_t GetLength(const_pointer_type p) noexcept {
->>>>>>> c45f1138
+	static size_t GetLength(const_pointer p) noexcept {
 		return StringLength(p);
 	}
 
