/*
 * Copyright 2003-2017 The Music Player Daemon Project
 * http://www.musicpd.org
 *
 * This program is free software; you can redistribute it and/or modify
 * it under the terms of the GNU General Public License as published by
 * the Free Software Foundation; either version 2 of the License, or
 * (at your option) any later version.
 *
 * This program is distributed in the hope that it will be useful,
 * but WITHOUT ANY WARRANTY; without even the implied warranty of
 * MERCHANTABILITY or FITNESS FOR A PARTICULAR PURPOSE.  See the
 * GNU General Public License for more details.
 *
 * You should have received a copy of the GNU General Public License along
 * with this program; if not, write to the Free Software Foundation, Inc.,
 * 51 Franklin Street, Fifth Floor, Boston, MA 02110-1301 USA.
 */

#ifndef MPD_DECODER_CONTROL_HXX
#define MPD_DECODER_CONTROL_HXX

#include "DecoderCommand.hxx"
#include "AudioFormat.hxx"
#include "MixRampInfo.hxx"
#include "thread/Mutex.hxx"
#include "thread/Cond.hxx"
#include "thread/Thread.hxx"
#include "Chrono.hxx"
#include "ReplayGainConfig.hxx"
#include "ReplayGainMode.hxx"

#include <exception>
#include <utility>
#include <memory>

#include <assert.h>
#include <stdint.h>

/* damn you, windows.h! */
#ifdef ERROR
#undef ERROR
#endif

class DetachedSong;
class MusicBuffer;
class MusicPipe;

enum class DecoderState : uint8_t {
	STOP = 0,
	START,
	DECODE,

	/**
	 * The last "START" command failed, because there was an I/O
	 * error or because no decoder was able to decode the file.
	 * This state will only come after START; once the state has
	 * turned to DECODE, by definition no such error can occur.
	 */
	ERROR,
};

struct DecoderControl {
	/**
	 * The handle of the decoder thread.
	 */
	Thread thread;

	/**
	 * This lock protects #state and #command.
	 *
	 * This is usually a reference to PlayerControl::mutex, so
	 * that both player thread and decoder thread share a mutex.
	 * This simplifies synchronization with #cond and
	 * #client_cond.
	 */
	Mutex &mutex;

	/**
	 * Trigger this object after you have modified #command.  This
	 * is also used by the decoder thread to notify the caller
	 * when it has finished a command.
	 */
	Cond cond;

	/**
	 * The trigger of this object's client.  It is signalled
	 * whenever an event occurs.
	 *
	 * This is usually a reference to PlayerControl::cond.
	 */
	Cond &client_cond;

	DecoderState state = DecoderState::STOP;
	DecoderCommand command = DecoderCommand::NONE;

	/**
	 * The error that occurred in the decoder thread.  This
	 * attribute is only valid if #state is #DecoderState::ERROR.
	 * The object must be freed when this object transitions to
	 * any other state (usually #DecoderState::START).
	 */
	std::exception_ptr error;

	bool quit;

	/**
	 * Is the client currently waiting for the DecoderThread?  If
	 * false, the DecoderThread may omit invoking Cond::signal(),
	 * reducing the number of system calls.
	 */
	bool client_is_waiting = false;

	bool seek_error;
	bool seekable;
	SongTime seek_time;

	/**
	 * The "audio_output_format" setting.
	 */
	const AudioFormat configured_audio_format;

	/** the format of the song file */
	AudioFormat in_audio_format;

	/** the format being sent to the music pipe */
	AudioFormat out_audio_format;

	/**
	 * The song currently being decoded.  This attribute is set by
	 * the player thread, when it sends the #DecoderCommand::START
	 * command.
	 */
	std::unique_ptr<DetachedSong> song;

	/**
	 * The initial seek position, e.g. to the start of a sub-track
	 * described by a CUE file.
	 *
	 * This attribute is set by Start().
	 */
	SongTime start_time;

	/**
	 * The decoder will stop when it reaches this position.  0
	 * means don't stop before the end of the file.
	 *
	 * This attribute is set by Start().
	 */
	SongTime end_time;

	SignedSongTime total_time;

	/** the #MusicChunk allocator */
	MusicBuffer *buffer;

	/**
	 * The destination pipe for decoded chunks.  The caller thread
	 * owns this object, and is responsible for freeing it.
	 */
	MusicPipe *pipe;

	const ReplayGainConfig replay_gain_config;
	ReplayGainMode replay_gain_mode = ReplayGainMode::OFF;

	float replay_gain_db = 0;
	float replay_gain_prev_db = 0;

	MixRampInfo mix_ramp, previous_mix_ramp;

	/**
	 * @param _mutex see #mutex
	 * @param _client_cond see #client_cond
	 */
	DecoderControl(Mutex &_mutex, Cond &_client_cond,
		       const AudioFormat _configured_audio_format,
		       const ReplayGainConfig &_replay_gain_config) noexcept;
	~DecoderControl() noexcept;

	/**
	 * Locks the object.
	 */
	void Lock() const noexcept {
		mutex.lock();
	}

	/**
	 * Unlocks the object.
	 */
	void Unlock() const noexcept {
		mutex.unlock();
	}

	/**
	 * Signals the object.  This function is only valid in the
	 * player thread.  The object should be locked prior to
	 * calling this function.
	 */
	void Signal() noexcept {
		cond.signal();
	}

	/**
	 * Waits for a signal on the #DecoderControl object.  This function
	 * is only valid in the decoder thread.  The object must be locked
	 * prior to calling this function.
	 */
	void Wait() noexcept {
		cond.wait(mutex);
	}

	/**
	 * Waits for a signal from the decoder thread.  This object
	 * must be locked prior to calling this function.  This method
	 * is only valid in the player thread.
	 *
	 * Caller must hold the lock.
	 */
	void WaitForDecoder() noexcept;

	bool IsIdle() const noexcept {
		return state == DecoderState::STOP ||
			state == DecoderState::ERROR;
	}

	gcc_pure
	bool LockIsIdle() const noexcept {
		const std::lock_guard<Mutex> protect(mutex);
		return IsIdle();
	}

	bool IsStarting() const noexcept {
		return state == DecoderState::START;
	}

	gcc_pure
	bool LockIsStarting() const noexcept {
		const std::lock_guard<Mutex> protect(mutex);
		return IsStarting();
	}

	bool HasFailed() const noexcept {
		assert(command == DecoderCommand::NONE);

		return state == DecoderState::ERROR;
	}

	gcc_pure
	bool LockHasFailed() const noexcept {
		const std::lock_guard<Mutex> protect(mutex);
		return HasFailed();
	}

	/**
	 * Transition this obejct from DecoderState::START to
	 * DecoderState::DECODE.
	 *
	 * Caller must lock the object.
	 */
	void SetReady(const AudioFormat audio_format,
		      bool _seekable, SignedSongTime _duration) noexcept;

	/**
	 * Checks whether an error has occurred, and if so, rethrows
	 * it.
	 *
	 * Caller must lock the object.
	 */
	void CheckRethrowError() const {
		assert(command == DecoderCommand::NONE);
		assert(state != DecoderState::ERROR || error);

		if (state == DecoderState::ERROR)
			std::rethrow_exception(error);
	}

	/**
	 * Like CheckRethrowError(), but locks and unlocks the object.
	 */
	void LockCheckRethrowError() const {
		const std::lock_guard<Mutex> protect(mutex);
		CheckRethrowError();
	}

	/**
	 * Clear the error condition (if any).
	 *
	 * Caller must lock the object.
	 */
	void ClearError() noexcept {
		if (state == DecoderState::ERROR) {
			error = std::exception_ptr();
			state = DecoderState::STOP;
		}
	}

	/**
	 * Check if the specified song is currently being decoded.  If the
	 * decoder is not running currently (or being started), then this
	 * function returns false in any case.
	 *
	 * Caller must lock the object.
	 */
	gcc_pure
	bool IsCurrentSong(const DetachedSong &_song) const noexcept;

<<<<<<< HEAD
=======
	gcc_pure
	bool IsSeekableCurrentSong(const DetachedSong &_song) const noexcept {
		return seekable && IsCurrentSong(_song);
	}

	gcc_pure
	bool LockIsSeeakbleCurrentSong(const DetachedSong &_song) const noexcept {
		const std::lock_guard<Mutex> protect(mutex);
		return IsSeekableCurrentSong(_song);
	}

>>>>>>> 7b94f0e3
private:
	/**
	 * Wait for the command to be finished by the decoder thread.
	 *
	 * To be called from the client thread.  Caller must lock the
	 * object.
	 */
	void WaitCommandLocked() noexcept {
		while (command != DecoderCommand::NONE)
			WaitForDecoder();
	}

	/**
	 * Send a command to the decoder thread and synchronously wait
	 * for it to finish.
	 *
	 * To be called from the client thread.  Caller must lock the
	 * object.
	 */
	void SynchronousCommandLocked(DecoderCommand cmd) noexcept {
		command = cmd;
		Signal();
		WaitCommandLocked();
	}

	/**
	 * Send a command to the decoder thread and synchronously wait
	 * for it to finish.
	 *
	 * To be called from the client thread.  This method locks the
	 * object.
	 */
	void LockSynchronousCommand(DecoderCommand cmd) noexcept {
		const std::lock_guard<Mutex> protect(mutex);
		ClearError();
		SynchronousCommandLocked(cmd);
	}

	void LockAsynchronousCommand(DecoderCommand cmd) noexcept {
		const std::lock_guard<Mutex> protect(mutex);
		command = cmd;
		Signal();
	}

public:
	/**
	 * Marks the current command as "finished" and notifies the
	 * client (= player thread).
	 *
	 * To be called from the decoder thread.  Caller must lock the
	 * mutex.
	 */
	void CommandFinishedLocked() noexcept {
		assert(command != DecoderCommand::NONE);

		command = DecoderCommand::NONE;
		client_cond.signal();
	}

	/**
	 * Start the decoder.
	 *
	 * Caller must lock the object.
	 *
	 * @param song the song to be decoded; the given instance will be
	 * owned and freed by the decoder
	 * @param start_time see #DecoderControl
	 * @param end_time see #DecoderControl
	 * @param pipe the pipe which receives the decoded chunks (owned by
	 * the caller)
	 */
	void Start(std::unique_ptr<DetachedSong> song,
		   SongTime start_time, SongTime end_time,
		   MusicBuffer &buffer, MusicPipe &pipe) noexcept;

	/**
	 * Caller must lock the object.
	 */
	void Stop() noexcept;

	/**
	 * Throws #std::runtime_error on error.
	 *
	 * Caller must lock the object.
	 */
	void Seek(SongTime t);

	void Quit() noexcept;

	const char *GetMixRampStart() const noexcept {
		return mix_ramp.GetStart();
	}

	const char *GetMixRampEnd() const noexcept {
		return mix_ramp.GetEnd();
	}

	const char *GetMixRampPreviousEnd() const noexcept {
		return previous_mix_ramp.GetEnd();
	}

	void SetMixRamp(MixRampInfo &&new_value) noexcept {
		mix_ramp = std::move(new_value);
	}

	/**
	 * Move mixramp_end to mixramp_prev_end and clear
	 * mixramp_start/mixramp_end.
	 */
	void CycleMixRamp() noexcept;

private:
	void RunThread() noexcept;
};

#endif<|MERGE_RESOLUTION|>--- conflicted
+++ resolved
@@ -304,20 +304,11 @@
 	gcc_pure
 	bool IsCurrentSong(const DetachedSong &_song) const noexcept;
 
-<<<<<<< HEAD
-=======
 	gcc_pure
 	bool IsSeekableCurrentSong(const DetachedSong &_song) const noexcept {
 		return seekable && IsCurrentSong(_song);
 	}
 
-	gcc_pure
-	bool LockIsSeeakbleCurrentSong(const DetachedSong &_song) const noexcept {
-		const std::lock_guard<Mutex> protect(mutex);
-		return IsSeekableCurrentSong(_song);
-	}
-
->>>>>>> 7b94f0e3
 private:
 	/**
 	 * Wait for the command to be finished by the decoder thread.
