/*
 * Copyright 2003-2017 The Music Player Daemon Project
 * http://www.musicpd.org
 *
 * This program is free software; you can redistribute it and/or modify
 * it under the terms of the GNU General Public License as published by
 * the Free Software Foundation; either version 2 of the License, or
 * (at your option) any later version.
 *
 * This program is distributed in the hope that it will be useful,
 * but WITHOUT ANY WARRANTY; without even the implied warranty of
 * MERCHANTABILITY or FITNESS FOR A PARTICULAR PURPOSE.  See the
 * GNU General Public License for more details.
 *
 * You should have received a copy of the GNU General Public License along
 * with this program; if not, write to the Free Software Foundation, Inc.,
 * 51 Franklin Street, Fifth Floor, Boston, MA 02110-1301 USA.
 */

#ifndef MPD_SIMPLE_DATABASE_PLUGIN_HXX
#define MPD_SIMPLE_DATABASE_PLUGIN_HXX

#include "check.h"
#include "db/Interface.hxx"
#include "fs/AllocatedPath.hxx"
#include "db/LightSong.hxx"
#include "Compiler.h"

#include <cassert>

struct ConfigBlock;
struct Directory;
struct DatabasePlugin;
class EventLoop;
class DatabaseListener;
class PrefixedLightSong;

class SimpleDatabase : public Database {
	AllocatedPath path;
	std::string path_utf8;

#ifdef ENABLE_ZLIB
	bool compress;
#endif

	/**
	 * The path where cache files for Mount() are located.
	 */
	AllocatedPath cache_path;

	Directory *root;

	std::chrono::system_clock::time_point mtime;

	/**
	 * A buffer for GetSong() when prefixing the #LightSong
	 * instance from a mounted #Database.
	 */
	mutable PrefixedLightSong *prefixed_light_song;

	/**
	 * A buffer for GetSong().
	 */
	mutable LightSong light_song;

#ifndef NDEBUG
	mutable unsigned borrowed_song_count;
#endif

	SimpleDatabase(const ConfigBlock &block);

	SimpleDatabase(AllocatedPath &&_path, bool _compress);

public:
	static Database *Create(EventLoop &loop, DatabaseListener &listener,
				const ConfigBlock &block);

	gcc_pure
	Directory &GetRoot() noexcept {
		assert(root != NULL);

		return *root;
	}

	void Save();

	/**
	 * Returns true if there is a valid database file on the disk.
	 */
	bool FileExists() const {
		return mtime >= std::chrono::system_clock::time_point(std::chrono::system_clock::duration::zero());
	}

	/**
	 * @param db the #Database to be mounted; must be "open"; on
	 * success, this object gains ownership of the given #Database
	 */
	gcc_nonnull_all
	void Mount(const char *uri, Database *db);

	/**
	 * Throws #std::runtime_error on error.
	 */
	gcc_nonnull_all
	void Mount(const char *local_uri, const char *storage_uri);

	gcc_nonnull_all
	bool Unmount(const char *uri);

	/* virtual methods from class Database */
	void Open() override;
	void Close() override;

	const LightSong *GetSong(const char *uri_utf8) const override;
	void ReturnSong(const LightSong *song) const override;

	void Visit(const DatabaseSelection &selection,
		   VisitDirectory visit_directory,
		   VisitSong visit_song,
		   VisitPlaylist visit_playlist) const override;

	void VisitUniqueTags(const DatabaseSelection &selection,
			     TagType tag_type, TagMask group_mask,
			     VisitTag visit_tag) const override;

	DatabaseStats GetStats(const DatabaseSelection &selection) const override;

<<<<<<< HEAD
	std::chrono::system_clock::time_point GetUpdateStamp() const override {
=======
	time_t GetUpdateStamp() const noexcept override {
>>>>>>> cf86dfd3
		return mtime;
	}

private:
	void Configure(const ConfigBlock &block);

	void Check() const;

	/**
	 * Throws #std::runtime_error on error.
	 */
	void Load();

	Database *LockUmountSteal(const char *uri);
};

extern const DatabasePlugin simple_db_plugin;

#endif<|MERGE_RESOLUTION|>--- conflicted
+++ resolved
@@ -125,11 +125,7 @@
 
 	DatabaseStats GetStats(const DatabaseSelection &selection) const override;
 
-<<<<<<< HEAD
-	std::chrono::system_clock::time_point GetUpdateStamp() const override {
-=======
-	time_t GetUpdateStamp() const noexcept override {
->>>>>>> cf86dfd3
+	std::chrono::system_clock::time_point GetUpdateStamp() const noexcept override {
 		return mtime;
 	}
 
