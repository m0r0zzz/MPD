--- conflicted
+++ resolved
@@ -94,13 +94,8 @@
 
 	DatabaseStats GetStats(const DatabaseSelection &selection) const override;
 
-<<<<<<< HEAD
-	std::chrono::system_clock::time_point GetUpdateStamp() const override {
+	std::chrono::system_clock::time_point GetUpdateStamp() const noexcept override {
 		return std::chrono::system_clock::time_point::min();
-=======
-	time_t GetUpdateStamp() const noexcept override {
-		return 0;
->>>>>>> cf86dfd3
 	}
 
 private:
