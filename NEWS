<<<<<<< HEAD
ver 0.16 (20??/??/??)
* protocol:
  - send song modification time to client
  - added "update" idle event
  - removed the deprecated "volume" command
  - added the "findadd" command
  - range support for "delete"
  - "previous" really plays the previous song
  - "addid" with negative position is deprecated
  - "load" supports remote playlists (extm3u, pls, asx, xspf, lastfm://)
  - allow changing replay gain mode on-the-fly
  - omitting the range end is possible
* input:
  - lastfm: obsolete plugin removed
* tags:
  - added tags "ArtistSort", "AlbumArtistSort"
  - id3: revised "performer" tag support
* decoders:
  - ffmpeg: support multiple tags
  - ffmpeg: convert metadata to generic format
  - sndfile: new decoder plugin based on libsndfile
  - flac: load external cue sheet when no internal one
  - mikmod: sample rate is configurable
  - mpg123: new decoder plugin based on libmpg123
  - sidplay: support sub-tunes
  - sidplay: implemented songlength database
  - sidplay: support seeking
  - wavpack: activate 32 bit support
  - wavpack: allow more than 2 channels
* encoders:
  - twolame: new encoder plugin based on libtwolame
  - flac: new encoder plugin based on libFLAC
  - wave: new encoder plugin for PCM WAV format
* output:
  - recorder: new output plugin for recording radio streams
  - alsa: don't recover on CANCEL
  - alsa: fill period buffer with silence before draining
  - openal: new output plugin
  - pulse: announce "media.role=music"
  - pulse: renamed context to "Music Player Daemon"
  - pulse: connect to server on MPD startup, implement pause
  - jack: require libjack 0.100
  - jack: don't disconnect during pause
  - jack: connect to server on MPD startup
  - jack: added options "client_name", "server_name"
  - jack: clear ring buffers before activating
  - jack: renamed option "ports" to "destination_ports"
  - jack: support more than two audio channels
  - httpd: bind port when output is enabled
  - wildcards allowed in audio_format configuration
  - consistently lock audio output objects
* player:
  - drain audio outputs at the end of the playlist
* mixers:
  - removed support for legacy mixer configuration
  - reimplemented software volume as mixer+filter plugin
  - per-device software/hardware mixer setting
* commands:
  - added new "status" line with more precise "elapsed time"
* update:
  - automatically update the database with Linux inotify
  - support .mpdignore files in the music directory
  - sort songs by album name first, then disc/track number
  - rescan after metadata_to_use change
* log unused/unknown block parameters
* removed the deprecated "error_file" option
* save state when stopped
* renamed option "--stdout" to "--stderr"
* removed options --create-db and --no-create-db
* state_file: save only if something has changed
* database: eliminated maximum line length
* log: redirect stdout/stderr to /dev/null if syslog is used
* set the close-on-exec flag on all file descriptors
* obey $(sysconfdir) for default mpd.conf location
* build with large file support by default
* require GLib 2.12


ver 0.15.6 (2009/??/??)
=======
ver 0.15.7 (2009/??/??)


ver 0.15.6 (2009/11/18)
>>>>>>> 21fdf47b
* input:
  - lastfm: fixed variable name in GLib<2.16 code path
  - input/mms: require libmms 0.4
* archive:
  - zzip: require libzzip 0.13
* tags:
  - id3: allow 4 MB RIFF/AIFF tags
* decoders:
  - ffmpeg: convert metadata
  - ffmpeg: align the output buffer
  - oggflac: rewind stream after FLAC detection
  - flac: fixed CUE seeking range check
  - flac: fixed NULL pointer dereference in CUE code
* output_thread: check again if output is open on PAUSE
* update: delete ignored symlinks from database
* database: increased maximum line length to 32 kB
* sticker: added fallback for sqlite3_prepare_v2()


ver 0.15.5 (2009/10/18)
* input:
  - curl: don't abort if a packet has only metadata
  - curl: fixed endless loop during buffering
* tags:
  - riff, aiff: fixed "limited range" gcc warning
* decoders:
  - flac: fixed two memory leaks in the CUE tag loader
* decoder_thread: change the fallback decoder name to "mad"
* output_thread: check again if output is open on CANCEL
* update: fixed memory leak during container scan


ver 0.15.4 (2009/10/03)
* decoders:
  - vorbis: revert "faster tag scanning with ov_test_callback()"
  - faad: skip assertion failure on large ID3 tags
  - ffmpeg: use the "artist" tag if "author" is not present
* output:
  - osx: fix the OS X 10.6 build


ver 0.15.3 (2009/08/29)
* decoders:
  - vorbis: faster tag scanning with ov_test_callback()
* output:
  - fix stuttering due to uninitialized variable
* update: don't re-read unchanged container files


ver 0.15.2 (2009/08/15)
* tags:
  - ape: check the tag size (fixes integer underflow)
  - ape: added protection against large memory allocations
* decoders:
  - mad: skip ID3 frames when libid3tag is disabled
  - flac: parse all replaygain tags
  - flac: don't allocate cuesheet twice (memleak)
* output:
  - shout: fixed stuck pause bug
  - shout: minimize the unpause latency
* update: free empty path string (memleak)
* update: free temporary string in container scan (memleak)
* directory: free empty directories after removing them (memleak)


ver 0.15.1 (2009/07/15)
* decoders:
  - flac: fix assertion failure in tag_free() call
* output:
  - httpd: include sys/types.h (fixes Mac OS X)
* commands:
  - don't resume playback when stopping during pause
* database: fixed NULL pointer dereference after charset change
* log: fix double free() bug during shutdown


ver 0.15 (2009/06/23)
* input:
  - parse Icy-Metadata
  - added support for the MMS protocol
  - hide HTTP password in playlist
  - lastfm: new input plugin for last.fm radio (experimental and incomplete!)
  - curl: moved proxy settings to "input" block
* tags:
  - support the "album artist" tag
  - support MusicBrainz tags
  - parse RVA2 tags in mp3 files
  - parse ID3 tags in AIFF/RIFF/WAV files
  - ffmpeg: support new metadata API
  - ffmpeg: added support for the tags comment, genre, year
* decoders:
  - audiofile: streaming support added
  - audiofile: added 24 bit support
  - modplug: another MOD plugin, based on libmodplug
  - mikmod disabled by default, due to severe security issues in libmikmod
  - sidplay: new decoder plugin for C64 SID (using libsidplay2)
  - fluidsynth: new decoder plugin for MIDI files (using libfluidsynth,
    experimental due to shortcomings in libfluidsynth)
  - wildmidi: another decoder plugin for MIDI files (using libwildmidi)
  - flac: parse stream tags
  - mpcdec: support the new libmpcdec SV8 API
  - added configuration option to disable decoder plugins
  - flac: support embedded cuesheets
  - ffmpeg: updated list of supported formats
* audio outputs:
  - added option to disable audio outputs by default
  - wait 10 seconds before reopening after play failure
  - shout: enlarged buffer size to 32 kB
  - null: allow disabling synchronization
  - mvp: fall back to stereo
  - mvp: fall back to 16 bit audio samples
  - mvp: check for reopen errors
  - mvp: fixed default device detection
  - pipe: new audio output plugin which runs a command
  - alsa: better period_time default value for high sample rates
  - solaris: new audio output plugin for Solaris /dev/audio
  - httpd: new audio output plugin for web based streaming, similar to icecast
     but built in.
* commands:
  - "playlistinfo" and "move" supports a range now
  - added "sticker database", command "sticker", which allows clients
     to implement features like "song rating"
  - added "consume" command which removes a song after play
  - added "single" command, if activated, stops playback after current song or
     repeats the song if "repeat" is active.
* mixers:
  - rewritten mixer code to support multiple mixers
  - new pulseaudio mixer
  - alsa: new mixer_index option supports choosing between multiple
    identically-named controls on a device.
* Add audio archive extraction support:
  - bzip2
  - iso9660
  - zip
* the option "error_file" was removed, all messages are logged into
   "log_file"
* support logging to syslog
* fall back to XDG music directory if no music_directory is configured
* failure to read the state file is non-fatal
* --create-db starts the MPD daemon instead of exiting
* playlist_directory and music_directory are optional
* playlist: recalculate the queued song after random is toggled
* playlist: don't unpause on delete
* pause when all audio outputs fail to play
* daemon: ignore "user" setting if already running as that user
* listen: fix broken client IP addresses in log
* listen: bind failure on secondary address is non-fatal
* 24/32 bit audio support
* print available protocols in --version
* fill buffer after seeking
* choose the fallback resampler at runtime
* steps taken towards win32 compatibility
* require glib 2.6 or greater
* built-in documentation using doxygen and docbook


ver 0.14.2 (2009/02/13)
* configure.ac:
  - define HAVE_FFMPEG after all checks
* decoders:
  - ffmpeg: added support for the tags comment, genre, year
  - ffmpeg: don't warn of empty packet output
  - ffmpeg: check if the time stamp is valid
  - ffmpeg: fixed seek integer overflow
  - ffmpeg: enable WAV streaming
  - ffmpeg: added TTA support
  - wavpack: pass NULL if the .wvc file fails to open
  - mikmod: call MikMod_Exit() only in the finish() method
  - aac: fix stream metadata
* audio outputs:
  - jack: allocate ring buffers before connecting
  - jack: clear "shutdown" flag on reconnect
  - jack: reduced sleep time to 1ms
  - shout: fixed memory leak in the mp3 encoder
  - shout: switch to blocking mode
  - shout: use libshout's synchronization
  - shout: don't postpone metadata
  - shout: clear buffer before calling the encoder
* mapper: remove trailing slashes from music_directory
* player: set player error when output device fails
* update: recursively purge deleted directories
* update: free deleted subdirectories

ver 0.14.1 (2009/01/17)
* decoders:
  - mp4: support the writer/composer tag
  - id3: strip leading and trailing whitespace from ID3 tags
  - oggvorbis: fix tremor support
  - oggvorbis: disable seeking on remote files
* audio outputs:
  - jack: allocate default port names (fixes a crash)
* update:
  - refresh stats after update
  - save the database even if it is empty
* input_curl:
  - use select() to eliminate busy loop during connect
  - honour http_proxy_* config directives
  - fix assertion failure on "connection refused"
  - fix assertion failure with empty HTTP responses
* corrected the sample calculation in the fallback resampler
* log: automatically append newline
* fix setenv() conflict on Solaris
* configure.ac: check for pkg-config before using it
* fix minor memory leak in decoder_tag()
* fix cross-fading bug: it used to play some chunks of the new song twice
* playlist
  - fix assertion failure during playlist load
  - implement Fisher-Yates shuffle properly
  - safely search the playlist for deleted song
* use custom PRNG for volume dithering (speedup)
* detect libid3tag without pkg-config

ver 0.14 (2008/12/25)
* audio outputs:
  - wait 10 seconds before reopening a failed device
  - fifo: new plugin
  - null: new plugin
  - shout: block while trying to connect instead of failing
  - shout: new timeout parameter
  - shout: support mp3 encoding and the shoutcast protocol
  - shout: send silence during pause, so clients don't get disconnected
* decoders:
  - ffmpeg: new plugin
  - wavpack: new plugin
  - aac: stream support added
  - mod: disabled by default due to critical bugs in all libmikmod versions
* commands:
  - "addid" takes optional second argument to specify position
  - "idle" notifies the client when a notable change occurs
* Zeroconf support using Bonjour
* New zeroconf_enabled option so that Zeroconf support can be disabled
* Stop the player/decode processes when not playing to allow the CPU to sleep
* Fix a bug where closing an ALSA dmix device could cause MPD to hang
* Support for reading ReplayGain from LAME tags on MP3s
* MPD is now threaded, which greatly improves performance and stability
* memory usage reduced by merging duplicate tags in the database
* support connecting via unix domain socket
* allow authenticated local users to add any local file to the playlist
* 24 bit audio support
* optimized PCM conversions and dithering
* much code has been replaced by using GLib
* the HTTP client has been replaced with libcurl
* symbolic links in the music directory can be disabled; the default
  is to ignore symlinks pointing outside the music directory

ver 0.13.0 (2007/5/28)
* New JACK audio output
* Support for "file" as an alternative to "filename" in search, find, and list
* FLAC 1.1.3 API support
* New playlistadd command for adding to stored playlists
* New playlistclear command for clearing stored playlists
* Fix a bug where "find any" and "list <type> any" wouldn't return any results
* Make "list any" return an error instead of no results and an OK
* New gapless_mp3_playback option to disable gapless MP3 playback
* Support for seeking HTTP streams
* Zeroconf support using Avahi
* libsamplerate support for high quality audio resampling
* ID3v2 "Original Artist/Performer" tag support
* New playlistsearch command for searching the playlist (similar to "search")
* New playlistfind command for finding songs in the playlist (similar to "find")
* libmikmod 3.2.0 beta support
* New tagtypes command for retrieving a list of available tag types
* Fix a bug where no ACK was returned if loading a playlist failed
* Fix a bug where db_update in stats would be 0 after initial database creation
* New count command for getting stats on found songs (similar to "find")
* New playlistmove command for moving songs in stored playlists
* New playlistdelete command for deleting songs from stored playlists
* New rename command for renaming stored playlists
* Increased default buffer_before_play from 0% to 10% to prevent skipping
* Lots of bug fixes, cleaned up code, and performance improvements

ver 0.12.2 (2007/3/20)
* Fix a bug where clients could cause MPD to segfault

ver 0.12.1 (2006/10/10)
* Fix segfault when scanning an MP3 that has a Xing tag with 0 frames
* Fix segfault when there's no audio output specified and one can't be detected
* Fix handling of escaping in quotes
* Allow a quality of -1 to be specified for shout outputs
* A few minor cleanups

ver 0.12.0 (2006/9/22)
* New audio output code which supports:
  * A plugin-like architecture
  * Non-libao ("native") outputs:
    * ALSA
    * OSS
    * OS X
    * Media MVP
    * PulseAudio
    * Shout (Icecast or Shoutcast)
  * Playing through multiple outputs at once
  * Enabling/disabling outputs while MPD is running
  * Saving output state (enabled/disabled) to the state_file
* OggFLAC support
* Musepack support
* Gapless MP3 playback
* MP3 ReplayGain support (using ID3v2 tags only)
* Support for MP2 files if MP3 support is enabled
* Composer, Performer, Comment, and Disc metadata support
* New outputs command for listing available audio outputs
* New enableoutput and disableoutput commands for enabling/disabling outputs
* New plchangesposid command for a stripped down version of plchanges
* New addid command for adding to the playlist and returning a song ID
* New commands and notcommands commands for checking available commands
* Can now specify any supported metadata type or "any" in search, find, and list
* New volume_normalization parameter for enabling Audio Compress normalization
* New metadata_to_use parameter for choosing supported metadata types
* New pid_file parameter for saving the MPD process ID to the specified file
* The db_file parameter is now required
* The port parameter is now optional (defaults to 6600)
* Can specify bind_to_address multiple times
* New --kill argument for killing MPD if pid_file is specified
* Removed --update-db argument (use the update function in your client instead)
* New mpdconf.example
* New mpd.conf man page 
* Removed bundled libmad and libid3tag
* Lots of bug fixes, cleaned up code, and performance improvements

ver 0.11.5 (2004/11/1)
1) New id3v1_encoding config option to configure the id3v1 tag encoding (patch
from dottedmag)
2) Strip '\r' from m3u playlists (thank you windows)
3) Use random() instead of rand() for playlist randomizing
4) Fix a bug trying skipping some commented lines in m3u playlist files
5) Fix a bug when fetching metadata from streams that may cause certain
weirdnesses
6) Fix a bug where replaygain preamp was used on files w/o replaygain tags
7) Fix a busy loop when trying to prebuffer a nonexistant or missing stream
8) Fix a bug in forgetting to remove leading ' ' in content-type for http
streams
9) Check for ice-name in http headers
10) Be sure the strip all '\n' chars in tags
11) Set $HOME env variable when setuid'ing, this should fix the /root/.mcop
errors triggered by arts/libao

ver 0.11.4 (2004/7/26)
1) Fixed a segfault when decoding mp3's with corrupt id3v2 tags
2) Fixed a memory leak when encountering id3v2 tags in mp3 decoder

ver 0.11.3 (2004/7/21)
1) Add support for http authentication for streams
2) Added replaygain pre-amp support
3) Better error handling for fread() in inputStream_file
4) Fixed a bug so that when a freeAllInterfaces is called, it sets
max_interface_connections to 0.  This prevents potential segfaults and other
nastiness for forked processes, like the player and update-er (do to
interfacePrintWithFD()).
5) Allow blockingWrite() to handle errors more gracefully (for example, if the
disc is full, and thus the write() fails or can't be completed, we just skip
this write() and continue, instead of getting stuck in an infinite loop until
the write() becomes successful)
6) Updated mpdconf.example from sbh/avuton
7) If "user" is specified, then convert ~ in paths to the user's home path
specified by "user" config paramter (not the actual current user running mpd).

ver 0.11.2 (2004/7/5) 
1) Work around in computing total time for mp3's whose first valid mpeg frame is
not layer III
2) Fix mp3 and mp4 decoders when seeking past the end of the file
3) Fix replaygain for flac and vorbis
4) Fix memory leaks in flac decoder (from normalperson)
5) Fix Several other bugs in playlist.c and directory.c (from normalperson)

ver 0.11.1 (2004/6/24)
1) Fix a bug that caused "popping" at the beginning of mp3's
2) Fix playlistid command
3) Fix move commands so they don't mess up the song id's
4) Added support for HTTP Proxy
5) Detect and skip recursive links in the music directory
6) Fix addPathToDB() so updating on a specific path doesn't exist correctly adds
the parent directories to the DB

ver 0.11.0 (2004/6/18)
1) Support for playing mp3 and Ogg Vorbis streams
2) Non-blocking Update
3) Replaygain support for Ogg Vorbis and FLAC (by Eric Moore aka AliasMrJones)
4) audio_output_format option that allows for all audio output to be converted
to a format compatible with any sound card
5) Own routines for to always support UTF-8 <-> ISO-8859-1 conversion
6) Added "Id" and "Pos" metadata for songs in playlist
7) Added commands: plchanges, currentsong, playid, seekid, playlistid, moveid,
swapid, deleteid
8) UTF-8 validation of all tags
9) Update specific files/directories (for fast, incremental updating)
10) Added ACK error codes
11) Mod file support
12) Added command_list_ok_begin
13) Play after stop resumes from last position in the playlist
14) Play while pause resumes playback
15) Better signal handling by mackstann
16) Cleanup decoder interface (now called InputPlugins)
17) --create-db no long starts the daemon
18) --no-daemon outputs to log files
19) --stdout sends output to stdout/stderr
20) Default port is now 6600
21) Lots of other cleanups and Bugfixes

ver 0.10.4 (2004/5/26)
1) Fix configure problems on OpenBSD with langinfo and iconv
2) Fix an infinte loop when writing to an interface and it has expired
3) Fix a segfault in decoding flac's
4) Ingore CRC stuff in mp3's since some encoders did not compute the CRC
correctly
5) Fix a segfault in processing faulty mp4 metadata

ver 0.10.3 (2004/4/2)
1) Fix a segfault when a blanck line is sent from a client
2) Fix for loading playlists on platforms where char is unsigned
3) When pausing, release audio device after we say pause is successful (this
makes pause appear to not lag)
4) When returning errors for unknown types by player, be sure to copy the
filename
5) add --disable-alsa for disabling alsa mixer support
6) Use select() for a portable usleep()
7) For alsa mixer, default to "Master' element, not first element

ver 0.10.2 (2004/3/25)
1) Add suport for AAC
2) Substitute '\n' with ' ' in tag info
3) Remove empty directories from db
4) Resume from current position in song when using state file
5) Pause now closes the music device, and reopens it on resuming
6) Fix unnecessary big endian byte swapping
7) If locale is "C" or "POSIX", then use ISO-8859-1 as the fs charset
8) Fix a bug where alsa mixer wasn't detecting volume changes
9) For alsa and software mixer, show volume to be the same as it was set (even
if its not the exact volume)
10) Report bitrate for wave files
11) Compute song length of CBR mp3's more accurately

ver 0.10.1 (2004/3/7)
1) Check to see if we need to add "-lm" when linking mpd
2) Fix issues with skipping bad frames in an mp3 (this way we get the correct
samplerate and such)
3) Fix crossfading bug with ogg's
4) Updated libmad and libid3tag included w/ source to 0.15.1b

ver 0.10.0 (2004/3/3)
1) Use UTF-8 for all client communications
2) Crossfading support
3) Password Authentication (all in plaintext)
4) Software mixer
5) Buffer Size is configurable
6) Reduced Memory consumption (use directory tree for search and find)
7) Bitrate support for Flac
8) setvol command (deprecates volume command)
9) add command takes directories
10) Path's in config file now work with ~
11) Add samplerate,bits, and channels to status
12) Reenable playTime in stats display
13) Fix a segfault when doing: add ""
14) Fix a segfault with flac vorbis comments simply being "="
15) Fix a segfault/bug in queueNextSong with repeat+random
16) Fix a bug, where one process may segfault, and cause more processes to spawn
w/o killing ones that lost their parent.
17) Fix a bug when the OSS device was unable to fetch the current volume,
it would close the device (when it maybe previously closed by the exact same
code)
18) command.c cleanup by mackstann
19) directory.c and command.c cleanup by tw-nym

ver 0.9.4 (2004/1/21)
1) Fix a bug where updated tag info wasn't being detected
2) Set the default audio write size to 1024 bytes (should decrease cpu load a
bit on some machines).
3) Make audio write size configurable via "audio_write_size" config option
4) Tweak output buffer size for connections by detecting the kernel output
buffer size.

ver 0.9.3 (2003/10/31)
1) Store total time/length of songs in db and display in *info commands
2) Display instantaneous bitrate in status command
3) Add Wave Support using libaudiofile (Patch from normalperson)
4) Command code cleanup (Patch from tw-nym)
5) Optimize listing of playlists (10-100x faster)
6) Optimize interface output (write in 4kB chunks instead of on every '\n')
7) Fix bug that prevented rm command from working
8) Fix bug where deleting current song skips the next song
9) Use iconv to convert vorbis comments from UTF-8 to Latin1

ver 0.9.2 (2003/10/6)
1) Fix FreeBSD Compilation Problems
2) Fix bug in move command
3) Add mixer_control options to configure which mixer control/device mpd
controls
4) Randomize on play -1
5) Fix a bug in toggling repeat off and at the end of the playlist

ver 0.9.1 (2003/9/30)
1) Fix a statement in the middle of declarations in listen.c, causes error for
gcc 2.7

ver 0.9.0 (2003/9/30)
1) Random play mode
2) Alsa Mixer Support
3) Save and Restore "state"
4) Default config file locations (.mpdconf and /etc/mpd.conf)
5) Make db file locations configurable
6) Move songs around in the playlist
7) Gapless playback
8) Use Xing tags for mp3's
9) Remove stop_on_error
10) Seeking support
11) Playlists can be loaded and deleted from subdirectories
12) Complete rewrite of player layer (fork()'s only once, opens and closes
audio device as needed).
13) Eliminate use and dependence of SIGIO
14) IPv6 support
15) Solaris compilations fixes
16) Support for different log levels
17) Timestamps for log entries
18) "user" config parameter for setuid (patch from Nagilum)
19) Other misc features and bug fixes

ver 0.8.7 (2003/9/3)
1) Fix a memory leak.  When closing a interface, was called close() on the fd
instead of calling fclose() on the fp that was opened with fdopen().

ver 0.8.6 (2003/8/25)
1) Fix a memory leak when a buffered existed, and a connection was unexpectedly
closed, and i wasn't free'ing the buffer apropriatly.

ver 0.8.5 (2003/8/17)
1) Fix a bug where an extra end of line is returned when attempting to play a
non existing file.  This causes parsing errors for clients.

ver 0.8.4 (2003/8/13)
1) Fix a bug where garbage is returned with errors in "list" command

ver 0.8.3 (2003/8/12) 
1) Fix a compilation error on older linux systems
2) Fix a bug in searching by title
3) Add "list" command
4) Add config options for specifying libao driver/plugin and options
5) Add config option to specify which address to bind to
6) Add support for loading and saving absolute pathnames in saved playlists
7) Playlist no longer creates duplicate entries for song data (more me
efficient)
8) Songs deleted from the db are now removed for the playlist as well

ver 0.8.2 (2003/7/22)
1) Increased the connection que for listen() from 0 to 5
2) Cleanup configure makefiles so that mpd uses MPD_LIBS and MPD_CFLAGS
rather than LIBS and CFLAGS
3) Put a cap on the number of commands per command list
4) Put a cap on the maximum number of buffered output lines
5) Get rid of TIME_WAIT/EADDRINUSE socket problem
6) Use asynchronious IO (i.e. trigger SIGIO instead so we can sleep in
select() calls longer)

ver 0.8.1 (2003/7/11)
1) FreeBSD fixes
2) Fix for rare segfault when updating
3) Fix bug where client was being hungup on when done playing current song
4) Fix bug when playing flac's where it incorrectly reports an error
5) Make stop playlist on error configurable
6) Configure checks for installed libmad and libid3tag and uses those if found
7) Use buffer->finished in *_decode's instead of depending on catching signals

ver 0.8.0 (2003/7/6)
1) Flac support
2) Make playlist max length configurable
3) New backward compatible status (backward compatible for 0.8.0 on)
4) listall command now can take a directory as an argument
5) Buffer rewritten to use shared memory instead of sockets
6) Playlist adding done using db
7) Add sort to list, and use binary search for finding
8) New "stats" command
9) Command list (for faster adding of large batches of files)
10) Add buffered chunks before play
11) Useful error reporting to clients (part of status command)
12) Use libid3tag for reading id3 tags (more stable)
13) Non-blocking output to clients
14) Fix bug when removing items from directory
15) Fix bug when playing mono mp3's
16) Fix bug when attempting to delete files when using samba
17) Lots of other bug fixes I can't remember

ver 0.7.0 (2003/6/20)
1) use mad instead of mpg123 for mp3 decoding
2) volume support
3) repeate playlist support
4) use autoconf/automake (i.e. "configure")
5) configurable max connections

ver 0.6.2 (2003/6/11)
1) Buffer support for ogg
2) new config file options: "connection_timeout" and "mpg123_ignore_junk"
3) new commands: "next", "previous", and "listall"
Thanks to Niklas Hofer for "next" and "previous" patches!
4) Search by filename
5) bug fix for pause when playing mp3's

ver 0.6.1 (2003/5/29)
1) Add conf file support
2) Fix a bug when doing mp3stop (do wait3(NULL,WNOHANG|WUNTRACED,NULL))
3) Fix a bug when fork'ing, fflush file buffers before forking so the
child doesn't print the same stuff in the buffer.

ver 0.6.0 (2003/5/25)
1) Add ogg vorbis support
2) Fix two bugs relating to tables, one for search by title, and one where we
freed the tables before directories, causing a segfault
3) The info command has been removed.

ver 0.5.0-0.5.2
Initial release(s).  Support for MP3 via mpg123<|MERGE_RESOLUTION|>--- conflicted
+++ resolved
@@ -1,4 +1,3 @@
-<<<<<<< HEAD
 ver 0.16 (20??/??/??)
 * protocol:
   - send song modification time to client
@@ -77,13 +76,10 @@
 * require GLib 2.12
 
 
-ver 0.15.6 (2009/??/??)
-=======
 ver 0.15.7 (2009/??/??)
 
 
 ver 0.15.6 (2009/11/18)
->>>>>>> 21fdf47b
 * input:
   - lastfm: fixed variable name in GLib<2.16 code path
   - input/mms: require libmms 0.4
