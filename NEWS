--- conflicted
+++ resolved
@@ -1,12 +1,8 @@
-<<<<<<< HEAD
 ver 0.23 (not yet released)
 * protocol
   - new command "getvol"
 
-ver 0.22.1 (not yet released)
-=======
 ver 0.22.1 (2020/10/17)
->>>>>>> d7fcaf33
 * decoder
   - opus: apply the OpusHead output gain even if there is no EBU R128 tag
   - opus: fix track/album ReplayGain fallback
