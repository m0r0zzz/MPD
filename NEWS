--- conflicted
+++ resolved
@@ -1,4 +1,3 @@
-<<<<<<< HEAD
 ver 0.22 (not yet released)
 * protocol
   - "findadd"/"searchadd"/"searchaddpl" support the "sort" and
@@ -41,7 +40,7 @@
 * lower the real-time priority from 50 to 40
 * switch to C++17
   - GCC 7 or clang 4 (or newer) recommended
-=======
+
 ver 0.21.26 (not yet released)
 * output
   - osx: fix crash bug
@@ -52,7 +51,6 @@
   - zzip: fix crash on corrupt ZIP file
 * decoder
   - sndfile: fix lost samples at end of file
->>>>>>> db8b419b
 
 ver 0.21.25 (2020/07/06)
 * protocol:
