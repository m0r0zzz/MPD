<<<<<<< HEAD
ver 0.23 (not yet released)
* protocol
  - new command "getvol"
  - show the audio format in "playlistinfo"
* output
  - snapcast: new plugin
=======
ver 0.22.7 (not yet released)
* decoder
  - ffmpeg: fix build problem with FFmpeg 3.4
>>>>>>> 6eba6210

ver 0.22.6 (2021/02/16)
* fix missing tags on songs in queue

ver 0.22.5 (2021/02/15)
* protocol
  - error for malformed ranges instead of ignoring silently
  - better error message for open-ended range with "move"
* database
  - simple: fix missing CUE sheet metadata in "addid" command
* tags
  - id: translate TPE3 to Conductor, not Performer
* archive
  - iso9660: another fix for unaligned reads
* output
  - httpd: error handling on Windows improved
  - pulse: fix deadlock with "always_on"
* Windows:
  - enable https:// support (via Schannel)
* Android
  - work around "Permission denied" on mpd.conf

ver 0.22.4 (2021/01/21)
* protocol
  - add command "binarylimit" to allow larger chunk sizes
  - fix "readpicture" on 32 bit machines
  - show duration and tags of songs in virtual playlist (CUE) folders
* storage
  - curl: fix several WebDAV protocol bugs
* decoder
  - dsdiff: apply padding to odd-sized chunks
* filter
  - ffmpeg: detect the output sample format
* output
  - moveoutput: fix always_on and tag lost on move
* Android
  - enable https:// support (via OpenSSL)

ver 0.22.3 (2020/11/06)
* playlist
  - add option "as_directory", making CUE file expansion optional
* storage
  - curl: fix crash bug
* filter
  - fix garbage after "Audio format not supported by filter" message
  - ffmpeg: support planar output
  - ffmpeg: support sample formats other than 16 bit

ver 0.22.2 (2020/10/28)
* database
  - simple: purge songs and virtual directories for unavailable plugins
    on update
* input
  - qobuz/tidal: fix protocol errors due to newlines in error messages
  - smbclient: disable by default due to libsmbclient crash bug
* playlist
  - soundcloud: fix protocol errors due to newlines in error messages
* state_file: save on shutdown

ver 0.22.1 (2020/10/17)
* decoder
  - opus: apply the OpusHead output gain even if there is no EBU R128 tag
  - opus: fix track/album ReplayGain fallback
* output
  - alsa: don't deadlock when the ALSA driver is buggy
  - jack, pulse: reduce the delay when stopping or pausing playback
* playlist
  - cue: fix two crash bugs
* state_file: fix the state_file_interval setting

ver 0.22 (2020/09/23)
* protocol
  - "findadd"/"searchadd"/"searchaddpl" support the "sort" and
    "window" parameters
  - add command "readpicture" to download embedded pictures
  - command "moveoutput" moves an output between partitions
  - command "delpartition" deletes a partition
  - show partition name in "status" response
* tags
  - new tags "Grouping" (for ID3 "TIT1"), "Work" and "Conductor"
* input
  - curl: support "charset" parameter in URI fragment
  - ffmpeg: allow partial reads
  - io_uring: new plugin for local files on Linux (using liburing)
  - smbclient: close unused SMB/CIFS connections
* database
  - upnp: drop support for libupnp versions older than 1.8
* playlist
  - cue: integrate contents in database
* decoder
  - ffmpeg: support RTSP
  - mad: remove option "gapless", always do gapless
  - sidplay: add option "default_genre"
  - sidplay: map SID name field to "Album" tag
  - sidplay: add support for new song length format with libsidplayfp 2.0
  - vorbis, opus: improve seeking accuracy
* playlist
  - flac: support reading CUE sheets from remote FLAC files
* filter
  - ffmpeg: new plugin based on FFmpeg's libavfilter library
  - hdcd: new plugin based on FFmpeg's "af_hdcd" for HDCD playback
  - volume: convert S16 to S24 to preserve quality and reduce dithering noise
  - dsd: add integer-only DSD to PCM converter
* output
  - jack: add option "auto_destination_ports"
  - jack: report error details
  - pulse: add option "media_role"
  - solaris: support S8 and S32
* lower the real-time priority from 50 to 40
* switch to C++17
  - GCC 8 or clang 5 (or newer) recommended

ver 0.21.26 (2020/09/21)
* database
  - inotify: obey ".mpdignore" files
* output
  - osx: fix crash bug
  - sles: support floating point samples
* archive
  - bzip2: fix crash on corrupt bzip2 file
  - bzip2: flush output at end of input file
  - iso9660: fix unaligned reads
  - iso9660: support seeking
  - zzip: fix crash on corrupt ZIP file
* decoder
  - ffmpeg: remove "rtsp://" from the list of supported protocols
  - ffmpeg: add "hls+http://" to the list of supported protocols
  - opus: support the gain value from the Opus header
  - sndfile: fix lost samples at end of file
* fix "single" mode bug after resuming playback
* the default log_level is "default", not "info"

ver 0.21.25 (2020/07/06)
* protocol:
  - fix crash when using "rangeid" while playing
* database
  - simple: automatically scan new mounts
  - upnp: fix compatibility with Plex DLNA
* storage
  - fix disappearing mounts after mounting twice
  - udisks: fix reading ".mpdignore"
* input
  - file: detect premature end of file
  - smbclient: don't send credentials to MPD clients
* decoder
  - opus: apply pre-skip and end trimming
  - opus: fix memory leak
  - opus: fix crash bug
  - vorbis: fix crash bug
* output
  - osx: improve sample rate selection
  - osx: fix noise while stopping
* neighbor
  - upnp: fix crash during shutdown
* Windows/Android:
  - fix Boost detection after breaking change in Meson 0.54

ver 0.21.24 (2020/06/10)
* protocol
  - "tagtypes" requires no permissions
* database
  - simple: fix crash when mounting twice
* decoder
  - modplug: fix Windows build failure
  - wildmidi: attempt to detect WildMidi using pkg-config
  - wildmidi: fix Windows build failure
* player
  - don't restart current song if seeking beyond end
* Android
  - enable the decoder plugins GME, ModPlug and WildMidi
  - fix build failure with Android NDK r21
* Windows
  - fix stream playback
  - enable the decoder plugins GME, ModPlug and WildMidi
  - work around Meson bug breaking the Windows build with GCC 10
* fix unit test failure

ver 0.21.23 (2020/04/23)
* protocol
  - add tag fallback for AlbumSort
* storage
  - curl: fix corrupt "href" values in the presence of XML entities
  - curl: unescape "href" values
* input
  - nfs: fix crash bug
  - nfs: fix freeze bug on reconnect
* decoder
  - gme: adapt to API change in the upcoming version 0.7.0
* output
  - alsa: implement channel mapping for 5.0 and 7.0
* player
  - drain outputs at end of song in "single" mode
* Windows
  - fix case insensitive search

ver 0.21.22 (2020/04/02)
* database
  - simple: optimize startup
* input
  - curl: fix streaming errors on Android
* playlist
  - rss: support MIME type application/xml
* mixer
  - android: new mixer plugin for "sles" output
* Android
  - TV support
* Windows
  - fix time zone offset check
* fix build failures with uClibc-ng

ver 0.21.21 (2020/03/19)
* configuration
  - fix bug in "metadata_to_use" setting
* playlist
  - asx, xspf: fix corrupt tags in the presence of XML entities
* archive
  - iso9660: skip empty file names to work around libcdio bug
* decoder
  - gme: ignore empty tags
* output
  - solaris: port to NetBSD
* raise default "max_connections" value to 100

ver 0.21.20 (2020/02/16)
* decoder
  - audiofile, ffmpeg, sndfile: handle MIME type "audio/wav"
  - ffmpeg: fix playback of AIFF and TTA
  - vorbis, opus: fix seeking in small files
* fix backwards seeking on ARM (and other non-x86 CPUs)

ver 0.21.19 (2020/01/17)
* configuration
  - allow overriding top-level settings in includes
* output
  - pulse: obey Pulse's maximum sample rate (fixes DSD128 playback)
* fix build failure with clang 10
* fix build failure with Android NDK r20

ver 0.21.18 (2019/12/24)
* protocol
  - work around Mac OS X bug in the ISO 8601 parser
* output
  - alsa: fix hang bug with ALSA "null" outputs
* storage
  - curl: fix crash bug
* drop support for CURL versions older than 7.32.0
* reduce unnecessary CPU wakeups

ver 0.21.17 (2019/12/16)
* protocol
  - relax the ISO 8601 parser: allow omitting field separators, the
    time of day and the "Z" suffix
* archive
  - zzip: improve error reporting
* outputs
  - jack: mark ports as terminal
  - shout: declare metadata as UTF-8
* fix build failure with -Ddatabase=false

ver 0.21.16 (2019/10/16)
* queue
  - fix relative destination offset when moving a range
* storage
  - curl: request the "resourcetype" property to fix database update
  - curl: URL-encode more paths
  - curl: follow redirects for collections without trailing slash
* update
  - fix crash when music_directory is not a directory
* fix build with iconv() instead of ICU

ver 0.21.15 (2019/09/25)
* decoder
  - dsdiff, dsf: fix displayed bit rate
  - mpcdec: fix bogus ReplayGain values
* output
  - solaris: fix build with glibc 2.30

ver 0.21.14 (2019/08/21)
* decoder
  - sidplay: show track durations in database
  - sidplay: convert tag values from Windows-1252 charset
  - sidplay: strip text from "Date" tag
* player
  - fix crash after song change
  - fix seek position after restarting the decoder
* protocol
  - include command name in error responses

ver 0.21.13 (2019/08/06)
* input
  - cdio_paranoia: require libcdio-paranoia 10.2+0.93+1
* decoder
  - mad: fix crackling sound (0.21.12 regression)
* output
  - jack: improved Windows compatibility

ver 0.21.12 (2019/08/03)
* decoder
  - mad: update bit rate after seeking
  - mad: fix several bugs preventing the plugin from decoding the last frame
  - opus: ignore case in replay gain tag names
  - opus, vorbis: decode the "end of stream" packet
* output
  - jack: fix mono-to-stereo conversion
* player
  - don't restart unseekable song after failed seek attempt
* Windows
  - support backslash in relative URIs loaded from playlists

ver 0.21.11 (2019/07/03)
* input
  - tidal: deprecated because Tidal has changed the protocol
* decoder
  - wildmidi: log error if library initialization fails
* output
  - alsa: fix busy loop while draining
  - alsa: fix missing drain call
  - alsa: improve xrun-avoiding silence generator
  - alsa: log when generating silence due to slow decoder
  - alsa, osx: fix distortions with DSD_U32 and DoP on 32 bit CPUs
* protocol
  - fix "list" with multiple "group" levels

ver 0.21.10 (2019/06/05)
* decoder
  - opus: fix duplicate tags
* output
  - httpd: reject some well-known URIs
* fix crash bug (0.21.9 regression)

ver 0.21.9 (2019/05/20)
* input
  - buffer: fix deadlock bug
* Android
  - fix crash on ARMv7
  - request storage permission on Android 6+
* fix spurious "single" mode bug

ver 0.21.8 (2019/04/23)
* input
  - smbclient: download to buffer instead of throttling transfer
* output
  - httpd: add missing mutex lock
  - httpd: fix use-after-free bug
* playlist
  - soundcloud: fix "Unsupported URI scheme" (0.21.6 regression)
* fix Bonjour bug
* fix build failure with GCC 9
* fix build failure with -Ddatabase=false
* systemd: add user socket unit
* doc: "list file" is deprecated

ver 0.21.7 (2019/04/03)
* input
  - qobuz/tidal: scan tags when loading a playlist
* require Meson 0.49.0 for native libgcrypt-config support
* fix build failure with -Dlocal_socket=false
* Haiku
  - fix build
  - add version info

ver 0.21.6 (2019/03/17)
* protocol
  - allow loading playlists specified as absolute filesystem paths
  - fix negated filter expressions with multiple tag values
  - fix "list" with filter expression
  - omit empty playlist names in "listplaylists"
* input
  - cdio_paranoia: fix build failure due to missing #include
* decoder
  - opus: fix replay gain when there are no other tags
  - opus: fix seeking to beginning of song
  - vorbis: fix Tremor conflict resulting in crash
* output
  - pulse: work around error with unusual channel count
  - osx: fix build failure
* playlist
  - flac: fix use-after-free bug
* support abstract sockets on Linux
* Windows
  - remove the unused libwinpthread-1.dll dependency
* Android
  - enable SLES power saving mode

ver 0.21.5 (2019/02/22)
* protocol
  - fix deadlock in "albumart" command
  - fix "tagtypes disable" command
* database
  - simple: fix assertion failure
  - fix assertion failures with mount points
* storage
  - udisks: fix "AlreadyMounted" error
  - udisks: use relative path from mount URI
  - fix memory leak
* input
  - buffer: fix crash bug when playing remote WAV file
* tags
  - ape: map "Album Artist"
* output
  - shout: add support for TLS
* mixer
  - pulse: add "scale_volume" setting

ver 0.21.4 (2019/01/04)
* database
  - inotify: fix crash bug "terminate called after throwing ..."
  - upnp: implement "list ... group"
* output
  - httpd: declare protocol "HTTP/1.1" instead of "ICY"
* remove libwrap support
* Windows
  - fix "Failed to accept connection: unknown error"
* fix Haiku build

ver 0.21.3 (2018/11/16)
* output
  - alsa: fix crash bug
  - alsa: fix stuttering at start of playback
  - alsa: fix discarded samples at end of song
  - alsa: clear error after reopening device
* log: default to journal if MPD was started as systemd service

ver 0.21.2 (2018/11/12)
* protocol
  - operator "=~" matches a regular expression
  - operator "contains" matches substrings
* decoder
  - ffmpeg: require FFmpeg 3.1 or later
  - ffmpeg: fix broken sound with certain codecs
* output
  - alsa: fix high CPU usage with dmix
  - httpd: fix three crash bugs
* mixer
  - alsa: fix more rounding errors
* fix zlib support

ver 0.21.1 (2018/11/04)
* protocol
  - allow escaping quotes in filter expressions
  - operator "==" never searches substrings in filter expressions
* decoder
  - ffmpeg: fix build failure with non-standard FFmpeg installation path
  - flac: fix linker failure when building without FLAC support
* encoder
  - vorbis: fix linker failure when building without Vorbis decoder
* fix build failure on Linux-PowerPC
* fix build failure on FreeBSD
* eliminate DLL dependencies on Windows
* add warning about buggy Boost version 1.67
* require Meson 0.47.2 because a Meson 0.47.1 bug breaks our build

ver 0.21 (2018/10/31)
* configuration
  - add "include" directive, allows including config files
  - incremental "metadata_to_use" setting
* protocol
  - "tagtypes" can be used to hide tags
  - "find" and "search" can sort
  - "outputs" prints the plugin name
  - "outputset" sets runtime attributes
  - close connection when client sends HTTP request
  - new filter syntax for "find"/"search" etc. with negation
* database
  - simple: scan audio formats
  - proxy: require libmpdclient 2.9
  - proxy: forward `sort` and `window` to server
* player
  - hard-code "buffer_before_play" to 1 second, independent of audio format
  - "one-shot" single mode
* input
  - curl: download to buffer instead of throttling transfer
  - qobuz: new plugin to play Qobuz streams
  - tidal: new plugin to play Tidal streams
* tags
  - new tags "OriginalDate", "MUSICBRAINZ_WORKID"
* decoder
  - ffmpeg: require at least version 11.12
  - gme: try loading m3u sidecar files
  - hybrid_dsd: new decoder plugin
  - mad: move "gapless_mp3_playback" setting to "decoder" block
  - mikmod: require at least version 3.2
  - pcm: support audio/L24 (RFC 3190)
  - sidplay: support basic and kernal rom (libsidplayfp)
* resampler
  - soxr: flush resampler at end of song
* output
  - alsa: non-blocking mode
  - alsa: change "dop" and "allowed_formats" settings at runtime
  - ao: fix crash bug due to partial frames
  - shout: support the Shine encoder plugin
  - sndio: remove support for the broken RoarAudio sndio emulation
  - osx: initial support for DSD over PCM
  - roar: removed
  - httpd_output: support for unix sockets
* mixer
  - sndio: new mixer plugin
* encoder
  - opus: support for sending metadata using ogg stream chaining
* listen on $XDG_RUNTIME_DIR/mpd/socket by default
* append hostname to Zeroconf service name
* systemd watchdog support
* require GCC 6
* build with Meson instead of autotools
* use GTest instead of cppunit

ver 0.20.23 (2018/10/29)
* protocol
  - emit "player" idle event when restarting the current song
* fix broken float to s32 conversion
* new clang crash bug workaround

ver 0.20.22 (2018/10/23)
* protocol
  - add tag fallbacks for AlbumArtistSort, ArtistSort
  - fix empty string filter on fallback tags
  - "count group ..." can print an empty group
  - fix broken command "list ... group"
* storage
  - curl: URL-encode paths
* decoder
  - fluidsynth: adapt to API change in version 2.0
* Android
  - now runs as a service
  - add button to start/stop MPD
  - add option to auto-start on boot
* work around clang bug leading to crash
* install the SVG icon

ver 0.20.21 (2018/08/17)
* database
  - proxy: add "password" setting
  - proxy: support tags "ArtistSort", "AlbumArtistSort", "AlbumSort"
  - simple: allow .mpdignore comments only at start of line
* output
  - httpd: remove broken DLNA support code
* playlist
  - cue: support file type declaration "FLAC" (non-standard)
* URI schemes are case insensitive
* Android, Windows
  - enable the "curl" storage plugin

ver 0.20.20 (2018/05/22)
* protocol
  - fix "modified-since" filter regression
* output
  - pulse: cork stream when paused due to "single" mode
* decoder
  - dsdiff, dsf: support more MIME types
  - dsdiff, dsf: allow 4 MB ID3 tags
  - opus: support R128_ALBUM_GAIN tag
* Android, Windows
  - enable the "proxy" database plugin

ver 0.20.19 (2018/04/26)
* protocol
  - validate absolute seek time, reject negative values
* database
  - proxy: fix "search already in progress" errors
  - proxy: implement "list ... group"
* input
  - mms: fix lockup bug and a crash bug
* decoder
  - ffmpeg: fix av_register_all() deprecation warning (FFmpeg 4.0)
* player
  - fix spurious "Not seekable" error when switching radio streams
* macOS: fix crash bug

ver 0.20.18 (2018/02/24)
* input
  - curl: allow authentication methods other than "Basic"
* decoder
  - flac: improve seeking precision
* fix gapless CUE song transitions
* Android, Windows
  - enable the NFS storage plugin

ver 0.20.17 (2018/02/11)
* output
  - alsa: fix crash bug with 8 channels
* mixer
  - alsa: fix rounding error at volume 0
* fix real-time and idle scheduling with Musl
* Android
  - fix compatibility with Android 4.0

ver 0.20.16 (2018/02/03)
* output
  - pulse: fix crash during auto-detection
* database
  - simple: fix search within mount points
  - upnp: enable IPv6
* archive
  - iso9660: libcdio 2.0 compatibility
* fix crash in debug build on Haiku and other operating systems

ver 0.20.15 (2018/01/05)
* queue: fix crash after seek failure
* resampler
  - soxr: clear internal state after manual song change
* state file
  - make mount point restore errors non-fatal
  - fix crash when restoring mounts with incompatible database plugin
* Android
  - build without Ant
  - fix for SIGSYS crash

ver 0.20.14 (2018/01/01)
* database
  - simple: fix file corruption in the presence of mount points
* archive
  - bz2: fix deadlock
  - reduce lock contention, fixing lots of xrun problems
* fix Solaris build failure

ver 0.20.13 (2017/12/18)
* output
  - osx: set up ring buffer to hold at least 100ms
* mixer
  - alsa: fix rounding errors
* database
  - simple: don't purge mount points on update/rescan
  - simple: fix "mount" bug caused by bad compiler optimization
  - simple: fix "lsinfo" into mount points
  - upnp: work around libupnp 1.6.24 API breakage
* queue: fix spuriously misplaced prioritized songs
* save and restore mountpoints within the state file
* include Windows cross-build script in source tarball
* fix Windows build failures

ver 0.20.12 (2017/11/25)
* database
  - upnp: adapt to libupnp 1.8 API changes
* input
  - cdio_paranoia, ffmpeg, file, smbclient: reduce lock contention,
    fixing lots of xrun problems
  - curl: fix seeking
* decoder
  - ffmpeg: fix GCC 8 warning
  - vorbis: fix Tremor support
* player
  - log message when decoder is too slow
* encoder
  - vorbis: default to quality 3
* output
  - fix hanging playback with soxr resampler
  - httpd: flush encoder after tag; fixes corrupt Vorbis stream

ver 0.20.11 (2017/10/18)
* storage
  - curl: support Content-Type application/xml
* decoder
  - ffmpeg: more reliable song duration
  - gme: fix track numbering
* improve random song order when switching songs manually
* fix case insensitive search without libicu
* fix Unicode file names in playlists on Windows
* fix endless loop when accessing malformed file names in ZIP files

ver 0.20.10 (2017/08/24)
* decoder
  - ffmpeg: support MusicBrainz ID3v2 tags
* tags
  - aiff: fix FORM chunk size endianess (is big-endian)
* mixer
  - osx: add a mixer for OSX.
* fix crash when resuming playback before decoder is ready
* fix crash on Windows

ver 0.20.9 (2017/06/04)
* decoder
  - ffmpeg: support *.adx
* fix byte order detection on FreeBSD/aarch64
* fix more random crashes when compiled with clang

ver 0.20.8 (2017/05/19)
* output
  - osx: fix build failure due to missing "noexcept"
* playlist
  - m3u: support MIME type `audio/mpegurl`
* fix build failure with GCC 4.x

ver 0.20.7 (2017/05/15)
* database
  - simple: fix false positive directory loop detection with NFS
* enforce a reasonable minimum audio_buffer_size setting
* cap buffer_before_play at 80% to prevent deadlock
* fix random crashes when compiled with clang

ver 0.20.6 (2017/03/10)
* input
  - curl: fix headers after HTTP redirect to Shoutcast server
* decoder
  - ffmpeg: re-enable as fallback
  - mpcdec: fix crash (division by zero) after seeking
  - sidplay: make compatible with libsidplayfp < 1.8
* fix stream tags after automatic song change
* workaround for GCC 4.9.4 / libstdc++ bug (build failure)

ver 0.20.5 (2017/02/20)
* tags
  - id3: fix memory leak on corrupt ID3 tags
* decoder
  - sidplay: don't require libsidutils when building with libsidplayfp
* output
  - httpd: fix two buffer overflows in IcyMetaData length calculation
* mixer
  - alsa: fix crash bug

ver 0.20.4 (2017/02/01)
* input
  - nfs: fix freeze after reconnect
* output
  - sndio: work around a libroar C++ incompatibility
* workaround for GCC 4.9 "constexpr" bug
* fix FreeBSD build failure

ver 0.20.3 (2017/01/25)
* protocol
  - "playlistadd" creates new playlist if it does not exist, as documented
* database
  - proxy: fix error "terminate called after throwing ..."
  - proxy: make connect errors during startup non-fatal
* neighbor
  - upnp: fix premature expiry
* replay gain: don't reset ReplayGain levels when unpausing playback
* silence surround channels when converting from stereo
* use shortcuts such as "dsd64" in log messages

ver 0.20.2 (2017/01/15)
* input
  - alsa: fix crash bug
  - alsa: fix buffer overruns
* decoder
  - flac: add options "probesize" and "analyzeduration"
* resampler
  - libsamplerate: reset state after seeking
* output
  - fix static noise after changing to a different audio format
  - alsa: fix the DSD_U32 sample rate
  - alsa: fix the DSD_U32 byte order
  - alsa: support DSD_U16
  - recorder: fix error "Failed to create : No such file or directory"
* playlist
  - cue: fix skipping songs

ver 0.20.1 (2017/01/09)
* input
  - curl: fix crash bug
  - curl: fix freeze bug
* decoder
  - wavpack: fix crash bug
* storage
  - curl: new storage plugin for WebDAV (work in progress)
* mixer
  - alsa: normalize displayed volume according to human perception
* fix crash with volume_normalization enabled

ver 0.20 (2017/01/04)
* protocol
  - "commands" returns playlist commands only if playlist_directory configured
  - "search"/"find" have a "window" parameter
  - report song duration with milliseconds precision
  - "sticker find" can match sticker values
  - drop the "file:///" prefix for absolute file paths
  - add range parameter to command "plchanges" and "plchangesposid"
  - send verbose error message to client
* input
  - curl: fix memory leak
* tags
  - ape, ogg: drop support for non-standard tag "album artist"
    affected filetypes: vorbis, flac, opus & all files with ape2 tags
    (most importantly some mp3s)
  - id3: remove the "id3v1_encoding" setting; by definition, all ID3v1 tags
    are ISO-Latin-1
  - ape: support APE replay gain on remote files
  - read ID3 tags from NFS/SMB
* decoder
  - improved error logging
  - report I/O errors to clients
  - ffmpeg: support ReplayGain and MixRamp
  - ffmpeg: support stream tags
  - gme: add option "accuracy"
  - gme: provide the TRACK tag
  - gme: faster scanning
  - mad: reduce memory usage while scanning tags
  - mpcdec: read the bit rate
  - pcm: support audio/L16 (RFC 2586) and audio/x-mpd-float
  - sidplay: faster scanning
  - wavpack: large file support
  - wavpack: support DSD (WavPack 5)
  - wavpack: archive support
* playlist
  - cue: don't skip pregap
  - embcue: fix last track
  - flac: new plugin which reads the "CUESHEET" metadata block
* output
  - alsa: fix multi-channel order
  - alsa: remove option "use_mmap"
  - alsa: support DSD_U32
  - alsa: disable DoP if it fails
  - jack: reduce CPU usage
  - pulse: set channel map to WAVE-EX
  - recorder: record tags
  - recorder: allow dynamic file names
  - sndio: new output plugin
* mixer
  - null: new plugin
* resampler
  - new block "resampler" in configuration file
    replacing the old "samplerate_converter" setting
  - soxr: allow multi-threaded resampling
* player
  - reset song priority on playback
  - reduce xruns
* write database and state file atomically
* always write UTF-8 to the log file.
* remove dependency on GLib
* support libsystemd (instead of the older libsystemd-daemon)
* database
  - proxy: add TCP keepalive option
* update
  - apply .mpdignore matches to subdirectories
* switch the code base to C++14
  - GCC 4.9 or clang 3.4 (or newer) recommended

ver 0.19.21 (2016/12/13)
* decoder
  - ffmpeg: fix crash bug
* fix unit test failure after recent "setprio" change
* systemd: add user unit

ver 0.19.20 (2016/12/09)
* protocol
  - "setprio" re-enqueues old song if priority has been raised
* decoder
  - ffmpeg: ignore empty packets
  - pcm: fix corruption bug with partial frames (after short read)
  - sidplay: fix playback speed with libsidplayfp
* output
  - winmm: fix 8 bit playback
* fix gcc 7.0 -Wimplicit-fallthrough
* systemd: paranoid security settings

ver 0.19.19 (2016/08/23)
* decoder
  - ffmpeg: bug fix for FFmpeg 3.1 support
  - wildmidi: support libWildMidi 0.4
* output
  - pulse: support 32 bit, 24 bit and floating point playback
* support non-x86 NetBSD
* fix clang 3.9 warnings

ver 0.19.18 (2016/08/05)
* decoder
  - ffmpeg: fix crash with older FFmpeg versions (< 3.0)
  - ffmpeg: log detailed error message
  - ffmpeg: support FFmpeg 3.1
  - sidplay: detect libsidplay2 with pkg-config
  - sidplay: log detailed error message
  - sidplay: read the "date" tag
  - sidplay: allow building with libsidplayfp instead of libsidplay2
* output
  - shout: recognize setting "encoder" instead of "encoding"
* fix memory leak after stream failure
* fix build failure with Boost 1.61
* require gcc 4.7 or newer

ver 0.19.17 (2016/07/09)
* decoder
  - flac: fix assertion failure while seeking
  - flac: fix stream duration indicator
  - fix seek problems in several plugins
* fix spurious seek error "Failed to allocate silence buffer"
* replay gain: fix "replay_gain_handler mixer" setting
* DSD: use 0x69 as silence pattern
* fix use-after-free bug on "close" and "kill"

ver 0.19.16 (2016/06/13)
* faster seeking
* fix system include path order
* add missing DocBook file to tarball

ver 0.19.15 (2016/04/30)
* decoder
  - ffmpeg: support FFmpeg 3.0
  - ffmpeg: use as fallback instead of "mad" if no plugin matches
  - opus: support bigger OpusTags packets
* fix more build failures on non-glibc builds due to constexpr Mutex
* fix build failure due to missing include
* fix unit test on Alpha

ver 0.19.14 (2016/03/18)
* decoder
  - dsdiff: fix off-by-one buffer overflow
  - opus: limit tag size to 64 kB
* archive
  - iso9660: fix buffer overflow
* fix quadratic runtime bug in the tag pool
* fix build failures on non-glibc builds due to constexpr Mutex

ver 0.19.13 (2016/02/23)
* tags
  - aiff, riff: fix ID3 chunk padding
* decoder
  - ffmpeg: support the TAK codec
* fix disappearing duration of remote songs during playback
* initialize supplementary groups with glibc 2.19+

ver 0.19.12 (2015/12/15)
* fix assertion failure on malformed UTF-8 tag
* fix build failure on non-Linux systems
* fix LimitRTTIME in systemd unit file

ver 0.19.11 (2015/10/27)
* tags
  - ape: fix buffer overflow
* decoder
  - ffmpeg: fix crash due to wrong avio_alloc_context() call
  - gme: don't loop forever, fall back to GME's default play length
* encoder
  - flac: fix crash with 32 bit playback
* mixer
  - fix mixer lag after enabling/disabling output

ver 0.19.10 (2015/06/21)
* input
  - curl: fix deadlock on small responses
  - smbclient: fix DFF playback
* decoder
  - ffmpeg: improve seeking accuracy
  - fix stuck stream tags
* encoder
  - opus: fix bogus granulepos
* output
  - fix failure to open device right after booting
* neighbor
  - nfs: fix deadlock when connecting
* fix "single" mode breakage due to queue edits

ver 0.19.9 (2015/02/06)
* decoder
  - dsdiff, dsf: raise ID3 tag limit to 1 MB
* playlist: fix loading duplicate tag types from state file
* despotify: remove defunct plugin
* fix clock integer overflow on OS X
* fix gcc 5.0 warnings
* fix build failure with uClibc
* fix build failure on non-POSIX operating systems
* fix dependency issue on parallel Android build
* fix database/state file saving on Windows

ver 0.19.8 (2015/01/14)
* input
  - curl: fix bug after rewinding from end-of-file
  - mms: reduce delay at the beginning of playback
* decoder
  - dsdiff, dsf: allow ID3 tags larger than 4 kB
  - ffmpeg: support interleaved floating point
* fix clang 3.6 warnings
* fix build failure on NetBSD

ver 0.19.7 (2014/12/17)
* input
  - nfs: fix crash while canceling a failing file open operation
  - nfs: fix memory leak on connection failure
  - nfs: fix reconnect after mount failure
  - nfs: implement mount timeout (60 seconds)
* storage
  - nfs: implement I/O timeout (60 seconds)
* playlist
  - embcue: fix filename suffix detection
  - don't skip non-existent songs in "listplaylist"
* decoder
  - ffmpeg: fix time stamp underflow
* fix memory allocator bug on Windows

ver 0.19.6 (2014/12/08)
* decoder
  - ffmpeg: support FFmpeg 2.5
* fix build failure with musl
* android
  - update libFLAC to 1.3.1
  - update FFmpeg to 2.5

ver 0.19.5 (2014/11/26)
* input
  - nfs: fix crash on connection failure
* archive
  - zzip: fix crash after seeking
* decoder
  - dsdiff, dsf, opus: fix deadlock while seeking
  - mp4v2: remove because of incompatible license

ver 0.19.4 (2014/11/18)
* protocol
  - workaround for buggy clients that send "add /"
* decoder
  - ffmpeg: support opus
  - opus: add MIME types audio/ogg and application/ogg
* fix crash on failed filename charset conversion
* fix local socket detection from uid=0 (root)

ver 0.19.3 (2014/11/11)
* protocol
  - fix "(null)" result string to "list" when AlbumArtist is disabled
* database
  - upnp: fix breakage due to malformed URIs
* input
  - curl: another fix for redirected streams
* decoder
  - audiofile: fix crash while playing streams
  - audiofile: fix bit rate calculation
  - ffmpeg: support opus
  - opus: fix bogus duration on streams
  - opus: support chained streams
  - opus: improved error logging
* fix distorted audio with soxr resampler
* fix build failure on Mac OS X with non-Apple compilers

ver 0.19.2 (2014/11/02)
* input
  - curl: fix redirected streams
* playlist
  - don't allow empty playlist name
  - m3u: don't ignore unterminated last line
  - m3u: recognize the file suffix ".m3u8"
* decoder
  - ignore URI query string for plugin detection
  - faad: remove workaround for ancient libfaad2 ABI bug
  - ffmpeg: recognize MIME type audio/aacp
  - mad: fix negative replay gain values
* output
  - fix memory leak after filter initialization error
  - fall back to PCM if given DSD sample rate is not supported
* fix assertion failure on unsupported PCM conversion
* auto-disable plugins that require GLib when --disable-glib is used

ver 0.19.1 (2014/10/19)
* input
  - mms: fix deadlock bug
* playlist
  - extm3u: fix Extended M3U detection
  - m3u, extm3u, cue: fix truncated lines
* fix build failure on Mac OS X
* add missing file systemd/mpd.socket to tarball

ver 0.19 (2014/10/10)
* protocol
  - new commands "addtagid", "cleartagid", "listfiles", "listmounts",
    "listneighbors", "mount", "rangeid", "unmount"
  - "lsinfo" and "readcomments" allowed for remote files
  - "listneighbors" lists file servers on the local network
  - "playlistadd" supports file:///
  - "idle" with unrecognized event name fails
  - "list" on album artist falls back to the artist tag
  - "list" and "count" allow grouping
  - new "search"/"find" filter "modified-since"
  - "seek*" allows fractional position
  - close connection after syntax error
* database
  - proxy: forward "idle" events
  - proxy: forward the "update" command
  - proxy: copy "Last-Modified" from remote directories
  - simple: compress the database file using gzip
  - upnp: new plugin
  - cancel the update on shutdown
* storage
  - music_directory can point to a remote file server
  - nfs: new plugin
  - smbclient: new plugin
* playlist
  - cue: fix bogus duration of the last track
  - cue: restore CUE tracks from state file
  - soundcloud: use https instead of http
  - soundcloud: add default API key
* archive
  - read tags from songs in an archive
* input
  - alsa: new input plugin
  - curl: options "verify_peer" and "verify_host"
  - ffmpeg: update offset after seeking
  - ffmpeg: improved error messages
  - mms: non-blocking I/O
  - nfs: new input plugin
  - smbclient: new input plugin
* filter
  - volume: improved software volume dithering
* decoder:
  - vorbis, flac, opus: honor DESCRIPTION= tag in Xiph-based files as a comment to the song
  - audiofile: support scanning remote files
  - audiofile: log libaudiofile errors
  - dsdiff, dsf: report bit rate
  - dsdiff, dsf: implement seeking
  - dsf: support DSD512
  - dsf: support multi-channel files
  - dsf: fix big-endian bugs
  - dsf: fix noise at end of malformed file
  - mpg123: support ID3v2, ReplayGain and MixRamp
  - sndfile: support scanning remote files
  - sndfile: support tags "comment", "album", "track", "genre"
  - sndfile: native floating point playback
  - sndfile: optimized 16 bit playback
  - mp4v2: support playback of MP4 files.
* encoder:
  - shine: new encoder plugin
* output
  - alsa: support native DSD playback
  - alsa: rename "DSD over USB" to "DoP"
  - osx: fix hang after (un)plugging headphones
* threads:
  - the update thread runs at "idle" priority
  - the output thread runs at "real-time" priority
  - increase kernel timer slack on Linux
  - name each thread (for debugging)
* configuration
  - allow playlist directory without music directory
  - use XDG to auto-detect "music_directory" and "db_file"
* add tags "AlbumSort", "MUSICBRAINZ_RELEASETRACKID"
* disable global Latin-1 fallback for tag values
* new resampler option using libsoxr
* ARM NEON optimizations
* install systemd unit for socket activation
* Android port

ver 0.18.23 (2015/02/06)
* despotify: remove defunct plugin
* fix clock integer overflow on OS X
* fix gcc 5.0 warnings

ver 0.18.22 (2015/01/14)
* fix clang 3.6 warnings

ver 0.18.21 (2014/12/17)
* playlist
  - embcue: fix filename suffix detection
* decoder
  - ffmpeg: fix time stamp underflow

ver 0.18.20 (2014/12/08)
* decoder
  - ffmpeg: support FFmpeg 2.5
* fix build failure with musl

ver 0.18.19 (2014/11/26)
* archive
  - zzip: fix crash after seeking

ver 0.18.18 (2014/11/18)
* decoder
  - ffmpeg: support opus
* fix crash on failed filename charset conversion
* fix local socket detection from uid=0 (root)

ver 0.18.17 (2014/11/02)
* playlist
  - don't allow empty playlist name
  - m3u: recognize the file suffix ".m3u8"
* decoder
  - ignore URI query string for plugin detection
  - faad: remove workaround for ancient libfaad2 ABI bug
  - ffmpeg: recognize MIME type audio/aacp

ver 0.18.16 (2014/09/26)
* fix DSD breakage due to typo in configure.ac

ver 0.18.15 (2014/09/26)
* command
  - list: reset used size after the list has been processed
* fix MixRamp
* work around build failure on NetBSD

ver 0.18.14 (2014/09/11)
* protocol
  - fix range parser bug on certain 32 bit architectures
* decoder
  - audiofile: fix crash after seeking
  - ffmpeg: fix crash with ffmpeg/libav version 11
  - fix assertion failure after seeking

ver 0.18.13 (2014/08/31)
* protocol
  - don't change song on "seekcur" in random mode

* decoder
  - dsdiff, dsf: fix endless loop on malformed file
  - ffmpeg: support ffmpeg/libav version 11
  - gme: fix song duration
* output
  - alsa: fix endless loop at end of file in dsd_usb mode
* fix state file saver
* fix build failure on Darwin

ver 0.18.12 (2014/07/30)
* database
  - proxy: fix build failure with libmpdclient 2.2
  - proxy: fix add/search and other commands with libmpdclient < 2.9
* decoder
  - audiofile: improve responsiveness
  - audiofile: fix WAV stream playback
  - dsdiff, dsf: fix stream playback
  - dsdiff: fix metadata parser bug (uninitialized variables)
  - faad: estimate song duration for remote files
  - sndfile: improve responsiveness
* randomize next song when enabling "random" mode while not playing
* randomize next song when adding to single-song queue

ver 0.18.11 (2014/05/12)
* decoder
  - opus: fix missing song length on high-latency files
* fix race condition when using GLib event loop (non-Linux)

ver 0.18.10 (2014/04/10)
* decoder
  - ffmpeg: fix seeking bug
  - ffmpeg: handle unknown stream start time
  - gme: fix memory leak
  - sndfile: work around libsndfile bug on partial read
* don't interrupt playback when current song gets deleted

ver 0.18.9 (2014/03/02)
* protocol
  - "findadd" requires the "add" permission
* output
  - alsa: improved workaround for noise after manual song change
* decoder
  - vorbis: fix linker failure when libvorbis/libogg are static
* encoder
  - vorbis: fix another linker failure
* output
  - pipe: fix hanging child process due to blocked signals
* fix build failure due to missing signal.h include

ver 0.18.8 (2014/02/07)
* decoder
  - ffmpeg: support libav v10_alpha1
* encoder
  - vorbis: fix linker failure
* output
  - roar: documentation
* more robust Icy-Metadata parser
* fix Solaris build failure

ver 0.18.7 (2014/01/13)
* playlist
  - pls: fix crash after parser error
  - soundcloud: fix build failure with libyajl 2.0.1
* decoder
  - faad: fix memory leak
  - mpcdec: reject libmpcdec SV7 in configure script
* daemon: don't initialize supplementary groups when already running
  as the configured user

ver 0.18.6 (2013/12/24)
* input
  - cdio_paranoia: support libcdio-paranoia 0.90
* tags
  - riff: recognize upper-case "ID3" chunk name
* decoder
  - ffmpeg: use relative timestamps
* output
  - openal: fix build failure on Mac OS X
  - osx: fix build failure
* mixer
  - alsa: fix build failure with uClibc
* fix replay gain during cross-fade
* accept files without metadata

ver 0.18.5 (2013/11/23)
* configuration
  - fix crash when db_file is configured without music_directory
  - fix crash on "stats" without db_file/music_directory
* database
  - proxy: auto-reload statistics
  - proxy: provide "db_update" in "stats" response
* input
  - curl: work around stream resume bug (fixed in libcurl 7.32.0)
* decoder
  - fluidsynth: auto-detect by default
* clip 24 bit data from libsamplerate
* fix ia64, mipsel and other little-endian architectures
* fix build failures due to missing includes
* fix build failure with static libmpdclient

ver 0.18.4 (2013/11/13)
* decoder
  - dsdiff: fix byte order bug
* fix build failures due to missing includes
* libc++ compatibility

ver 0.18.3 (2013/11/08)
* fix stuck MPD after song change (0.18.2 regression)

ver 0.18.2 (2013/11/07)
* protocol:
  - "close" flushes the output buffer
* input:
  - cdio_paranoia: add setting "default_byte_order"
  - curl: fix bug with redirected streams
* playlist:
  - pls: fix reversed song order
* decoder:
  - audiofile: require libaudiofile 0.3 due to API breakage
  - dsf: enable DSD128
* enable buffering when starting playback (regression fix)
* fix build failures due to missing includes
* fix big-endian support

ver 0.18.1 (2013/11/04)
* protocol:
  - always ignore whitespace at the end of the line
* networking:
  - log UNIX domain path names instead of "localhost"
  - open listener sockets in the order they were configured
  - don't abort if IPv6 is not available
* output:
  - alsa: avoid endless loop in Raspberry Pi workaround
* filter:
  - autoconvert: fix "volume_normalization" with mp3 files
* add missing files to source tarball

ver 0.18 (2013/10/31)
* configuration:
  - allow tilde paths for socket
  - default filesystem charset is UTF-8 instead of ISO-8859-1
  - increase default buffer size to 4 MB
* protocol:
  - new command "readcomments" lists arbitrary file tags
  - new command "toggleoutput"
  - "find"/"search" with "any" does not match file name
  - "search" and "find" with base URI (keyword "base")
  - search for album artist falls back to the artist tag
  - re-add the "volume" command
* input:
  - curl: enable https
  - soup: plugin removed
* playlist:
  - lastfm: remove defunct Last.fm support
* decoder:
  - adplug: new decoder plugin using libadplug
  - dsf: don't play junk at the end of the "data" chunk
  - ffmpeg: drop support for pre-0.8 ffmpeg
  - flac: require libFLAC 1.2 or newer
  - flac: support FLAC files inside archives
  - opus: new decoder plugin for the Opus codec
  - vorbis: skip 16 bit quantisation, provide float samples
  - mikmod: add "loop" configuration parameter
  - modplug: add "loop_count" configuration parameter
  - mp4ff: obsolete plugin removed
* encoder:
  - opus: new encoder plugin for the Opus codec
  - vorbis: accept floating point input samples
* output:
  - new option "tags" may be used to disable sending tags to output
  - alsa: workaround for noise after manual song change
  - ffado: remove broken plugin
  - httpd: support HEAD requests
  - mvp: remove obsolete plugin
  - osx: disabled by default because it's unmaintained and unsupported
* improved decoder/output error reporting
* eliminate timer wakeup on idle MPD
* fix unresponsive MPD while waiting for stream
* port of the source code to C++11

ver 0.17.6 (2013/10/14)
* mixer:
  - alsa: fix busy loop when USB sound device gets unplugged
* decoder:
  - modplug: fix build with Debian package 1:0.8.8.4-4
* stored playlists:
  - fix loading playlists with references to local files
  - obey filesystem_charset for URLs

ver 0.17.5 (2013/08/04)
* protocol:
  - fix "playlistadd" with URI
  - fix "move" relative to current when there is no current song
* decoder:
  - ffmpeg: support "application/flv"
  - mikmod: adapt to libmikmod 3.2
* configure.ac:
  - detect system "ar"

ver 0.17.4 (2013/04/08)
* protocol:
  - allow to omit END in ranges (START:END)
  - don't emit IDLE_PLAYER before audio format is known
* decoder:
  - ffmpeg: support float planar audio (ffmpeg 1.1)
  - ffmpeg: fix AVFrame allocation
* player:
  - implement missing "idle" events on output errors
* clock: fix build failure

ver 0.17.3 (2013/01/06)
* output:
  - osx: fix pops during playback
  - recorder: fix I/O error check
  - shout: fix memory leak in error handler
  - recorder, shout: support Ogg packets that span more than one page
* decoder:
  - ffmpeg: ignore negative time stamps
  - ffmpeg: support planar audio
* playlist:
  - cue: fix memory leak
  - cue: fix CUE files with only one track

ver 0.17.2 (2012/09/30)
* protocol:
  - fix crash in local file check
* decoder:
  - fluidsynth: remove throttle (requires libfluidsynth 1.1)
  - fluidsynth: stop playback at end of file
  - fluidsynth: check MIDI file format while scanning
  - fluidsynth: add sample rate setting
  - wavpack: support all APEv2 tags
* output:
  - httpd: use monotonic clock, avoid hiccups after system clock adjustment
  - httpd: fix throttling bug after resuming playback
* playlist:
  - cue: map "PERFORMER" to "artist" or "album artist"
* mapper: fix non-UTF8 music directory name
* mapper: fix potential crash in file permission check
* playlist: fix use-after-free bug
* playlist: fix memory leak
* state_file: save song priorities
* player: disable cross-fading in "single" mode
* update: fix unsafe readlink() usage
* configure.ac:
  - don't auto-detect the vorbis encoder when Tremor is enabled

ver 0.17.1 (2012/07/31)
* protocol:
  - require appropriate permissions for searchadd{,pl}
* tags:
  - aiff: support the AIFC format
  - ape: check for ID3 if no usable APE tag was found
* playlist:
  - cue: support file types "MP3", "AIFF"
* output:
  - fix noisy playback with conversion and software volume

ver 0.17 (2012/06/27)
* protocol:
  - support client-to-client communication
  - "update" and "rescan" need only "CONTROL" permission
  - new command "seekcur" for simpler seeking within current song
  - new command "config" dumps location of music directory
  - add range parameter to command "load"
  - print extra "playlist" object for embedded CUE sheets
  - new commands "searchadd", "searchaddpl"
* input:
  - cdio_paranoia: new input plugin to play audio CDs
  - curl: enable CURLOPT_NETRC
  - curl: non-blocking I/O
  - soup: new input plugin based on libsoup
* tags:
  - RVA2: support separate album/track replay gain
* decoder:
  - mpg123: implement seeking
  - ffmpeg: drop support for pre-0.5 ffmpeg
  - ffmpeg: support WebM
  - oggflac: delete this obsolete plugin
  - dsdiff: new decoder plugin
* output:
  - alsa: support DSD-over-USB (dCS suggested standard)
  - httpd: support for streaming to a DLNA client
  - openal: improve buffer cancellation
  - osx: allow user to specify other audio devices
  - osx: implement 32 bit playback
  - shout: add possibility to set url
  - roar: new output plugin for RoarAudio
  - winmm: fail if wrong device specified instead of using default device
* mixer:
  - alsa: listen for external volume changes
* playlist:
  - allow references to songs outside the music directory
  - new CUE parser, without libcue
  - soundcloud: new plugin for accessing soundcloud.com
* state_file: add option "restore_paused"
* cue: show CUE track numbers
* allow port specification in "bind_to_address" settings
* support floating point samples
* systemd socket activation
* improve --version output
* WIN32: fix renaming of stored playlists with non-ASCII names


ver 0.16.8 (2012/04/04)
* fix for libsamplerate assertion failure
* decoder:
  - vorbis (and others): fix seeking at startup
  - ffmpeg: read the "year" tag
* encoder:
  - vorbis: generate end-of-stream packet before tag
  - vorbis: generate end-of-stream packet when playback ends
* output:
  - jack: check for connection failure before starting playback
  - jack: workaround for libjack1 crash bug
  - osx: fix stuttering due to buffering bug
* fix endless loop in text file reader
* update: skip symlinks in path that is to be updated


ver 0.16.7 (2012/02/04)
* input:
  - ffmpeg: support libavformat 0.7
* decoder:
  - ffmpeg: support libavformat 0.8, libavcodec 0.9
  - ffmpeg: support all MPD tags
* output:
  - httpd: fix excessive buffering
  - openal: force 16 bit playback, as 8 bit doesn't work
  - osx: remove sleep call from render callback
  - osx: clear render buffer when there's not enough data
* fix moving after current song


ver 0.16.6 (2011/12/01)
* decoder:
  - fix assertion failure when resuming streams
  - ffmpeg: work around bogus channel count
* encoder:
  - flac, null, wave: fix buffer corruption bug
  - wave: support packed 24 bit samples
* mapper: fix the bogus "not a directory" error message
* mapper: check "x" and "r" permissions on music directory
* log: print reason for failure
* event_pipe: fix WIN32 regression
* define WINVER in ./configure
* WIN32: autodetect filesystem encoding


ver 0.16.5 (2011/10/09)
* configure.ac
  - disable assertions in the non-debugging build
  - show solaris plugin result correctly
  - add option --enable-solaris-output
* pcm_format: fix 32-to-24 bit conversion (the "silence" bug)
* input:
  - rewind: reduce heap usage
* decoder:
  - ffmpeg: higher precision timestamps
  - ffmpeg: don't require key frame for seeking
  - fix CUE track seeking
* output:
  - openal: auto-fallback to mono if channel count is unsupported
* player:
  - make seeking to CUE track more reliable
  - the "seek" command works when MPD is stopped
  - restore song position from state file (bug fix)
  - fix crash that sometimes occurred when audio device fails on startup
  - fix absolute path support in playlists
* WIN32: close sockets properly
* install systemd service file if systemd is available


ver 0.16.4 (2011/09/01)
* don't abort configure when avahi is not found
* auto-detect libmad without pkg-config
* fix memory leaks
* don't resume playback when seeking to another song while paused
* apply follow_inside_symlinks to absolute symlinks
* fix playback discontinuation after seeking
* input:
  - curl: limit the receive buffer size
  - curl: implement a hard-coded timeout of 10 seconds
* decoder:
  - ffmpeg: workaround for semantic API change in recent ffmpeg versions
  - flac: validate the sample rate when scanning the tag
  - wavpack: obey all decoder commands, stop at CUE track border
* encoder:
  - vorbis: don't send end-of-stream on flush
* output:
  - alsa: fix SIGFPE when alsa announces a period size of 0
  - httpd: don't warn on client disconnect
  - osx: don't drain the buffer when closing
  - pulse: fix deadlock when resuming the stream
  - pulse: fix deadlock when the stream was suspended


ver 0.16.3 (2011/06/04)
* fix assertion failure in audio format mask parser
* fix NULL pointer dereference in playlist parser
* fix playlist files in base music directory
* database: allow directories with just playlists
* decoder:
  - ffmpeg: support libavcodec 0.7


ver 0.16.2 (2011/03/18)
* configure.ac:
  - fix bashism in tremor test
* decoder:
  - tremor: fix configure test
  - gme: detect end of song
* encoder:
  - vorbis: reset the Ogg stream after flush
* output:
  - httpd: fix uninitialized variable
  - httpd: include sys/socket.h
  - oss: AFMT_S24_PACKED is little-endian
  - oss: disable 24 bit playback on FreeBSD


ver 0.16.1 (2011/01/09)
* audio_check: fix parameter in prototype
* add void casts to suppress "result unused" warnings (clang)
* input:
  - ffado: disable by default
* decoder:
  - mad: work around build failure on Solaris
  - resolve modplug vs. libsndfile cflags/headers conflict
* output:
  - solaris: add missing parameter to open_cloexec() cal
  - osx: fix up audio format first, then apply it to device
* player_thread: discard empty chunks while cross-fading
* player_thread: fix assertion failure due to early seek
* output_thread: fix double lock


ver 0.16 (2010/12/11)
* protocol:
  - send song modification time to client
  - added "update" idle event
  - removed the deprecated "volume" command
  - added the "findadd" command
  - range support for "delete"
  - "previous" really plays the previous song
  - "addid" with negative position is deprecated
  - "load" supports remote playlists (extm3u, pls, asx, xspf, lastfm://)
  - allow changing replay gain mode on-the-fly
  - omitting the range end is possible
  - "update" checks if the path is malformed
* archive:
  - iso: renamed plugin to "iso9660"
  - zip: renamed plugin to "zzip"
* input:
  - lastfm: obsolete plugin removed
  - ffmpeg: new input plugin using libavformat's "avio" library
* tags:
  - added tags "ArtistSort", "AlbumArtistSort"
  - id3: revised "performer" tag support
  - id3: support multiple values
  - ape: MusicBrainz tags
  - ape: support multiple values
* decoders:
  - don't try a plugin twice (MIME type & suffix)
  - don't fall back to "mad" unless no plugin matches
  - ffmpeg: support multiple tags
  - ffmpeg: convert metadata to generic format
  - ffmpeg: implement the libavutil log callback
  - sndfile: new decoder plugin based on libsndfile
  - flac: moved CUE sheet support to a playlist plugin
  - flac: support streams without STREAMINFO block
  - mikmod: sample rate is configurable
  - mpg123: new decoder plugin based on libmpg123
  - sidplay: support sub-tunes
  - sidplay: implemented songlength database
  - sidplay: support seeking
  - sidplay: play monaural SID tunes in mono
  - sidplay: play mus, str, prg, x00 files
  - wavpack: activate 32 bit support
  - wavpack: allow more than 2 channels
  - mp4ff: rename plugin "mp4" to "mp4ff"
* encoders:
  - twolame: new encoder plugin based on libtwolame
  - flac: new encoder plugin based on libFLAC
  - wave: new encoder plugin for PCM WAV format
* output:
  - recorder: new output plugin for recording radio streams
  - alsa: don't recover on CANCEL
  - alsa: fill period buffer with silence before draining
  - openal: new output plugin
  - pulse: announce "media.role=music"
  - pulse: renamed context to "Music Player Daemon"
  - pulse: connect to server on MPD startup, implement pause
  - jack: require libjack 0.100
  - jack: don't disconnect during pause
  - jack: connect to server on MPD startup
  - jack: added options "client_name", "server_name"
  - jack: clear ring buffers before activating
  - jack: renamed option "ports" to "destination_ports"
  - jack: support more than two audio channels
  - httpd: bind port when output is enabled
  - httpd: added name/genre/website configuration
  - httpd: implement "pause"
  - httpd: bind_to_address support (including IPv6)
  - oss: 24 bit support via OSS4
  - win32: new output plugin for Windows Wave
  - shout, httpd: more responsive to control commands
  - wildcards allowed in audio_format configuration
  - consistently lock audio output objects
* player:
  - drain audio outputs at the end of the playlist
* mixers:
  - removed support for legacy mixer configuration
  - reimplemented software volume as mixer+filter plugin
  - per-device software/hardware mixer setting
* commands:
  - added new "status" line with more precise "elapsed time"
* update:
  - automatically update the database with Linux inotify
  - support .mpdignore files in the music directory
  - sort songs by album name first, then disc/track number
  - rescan after metadata_to_use change
* normalize: upgraded to AudioCompress 2.0
  - automatically convert to 16 bit samples
* replay gain:
  - reimplemented as a filter plugin
  - fall back to track gain if album gain is unavailable
  - optionally use hardware mixer to apply replay gain
  - added mode "auto"
  - parse replay gain from APE tags
* log unused/unknown block parameters
* removed the deprecated "error_file" option
* save state when stopped
* renamed option "--stdout" to "--stderr"
* removed options --create-db and --no-create-db
* state_file: save only if something has changed
* database: eliminated maximum line length
* log: redirect stdout/stderr to /dev/null if syslog is used
* set the close-on-exec flag on all file descriptors
* pcm_volume, pcm_mix: implemented 32 bit support
* support packed 24 bit samples
* CUE sheet support
* support for MixRamp tags
* obey $(sysconfdir) for default mpd.conf location
* build with large file support by default
* added test suite ("make check")
* require GLib 2.12
* added libwrap support
* make single mode 'sticky'


ver 0.15.17 (2011/??/??)
* encoder:
  - vorbis: reset the Ogg stream after flush
* decoders:
  - vorbis: fix tremor support


ver 0.15.16 (2011/03/13)
* output:
  - ao: initialize the ao_sample_format struct
  - jack: fix crash with mono playback
* encoders:
  - lame: explicitly configure the output sample rate
* update: log all file permission problems


ver 0.15.15 (2010/11/08)
* input:
  - rewind: fix assertion failure
* output:
  - shout: artist comes first in stream title


ver 0.15.14 (2010/11/06)
* player_thread: fix assertion failure due to wrong music pipe on seek
* output_thread: fix assertion failure due to race condition in OPEN
* input:
  - rewind: fix double free bug
* decoders:
  - mp4ff, ffmpeg: add extension ".m4b" (audio book)


ver 0.15.13 (2010/10/10)
* output_thread: fix race condition after CANCEL command
* output:
  - httpd: fix random data in stream title
  - httpd: MIME type audio/ogg for Ogg Vorbis
* input:
  - rewind: update MIME not only once
  - rewind: enable for MMS


ver 0.15.12 (2010/07/20)
* input:
  - curl: remove assertion after curl_multi_fdset()
* tags:
  - rva2: set "gain", not "peak"
* decoders:
  - wildmidi: support version 0.2.3


ver 0.15.11 (2010/06/14)
* tags:
  - ape: support album artist
* decoders:
  - mp4ff: support tags "album artist", "albumartist", "band"
  - mikmod: fix memory leak
  - vorbis: handle uri==NULL
  - ffmpeg: fix memory leak
  - ffmpeg: free AVFormatContext on error
  - ffmpeg: read more metadata
  - ffmpeg: fix libavformat 0.6 by using av_open_input_stream()
* playlist: emit IDLE_OPTIONS when resetting single mode
* listen: make get_remote_uid() work on BSD


ver 0.15.10 (2010/05/30)
* input:
  - mms: fix memory leak in error handler
  - mms: initialize the "eof" attribute
* decoders:
  - mad: properly calculate ID3 size without libid3tag


ver 0.15.9 (2010/03/21)
* decoders:
  - mad: fix crash when seeking at end of song
  - mpcdec: fix negative shift on fixed-point samples
  - mpcdec: fix replay gain formula with v8
* playlist: fix single+repeat in random mode
* player: postpone song tags during cross-fade


ver 0.15.8 (2010/01/17)
* input:
  - curl: allow rewinding with Icy-Metadata
* decoders:
  - ffmpeg, flac, vorbis: added more flac/vorbis MIME types
  - ffmpeg: enabled libavformat's file name extension detection
* dbUtils: return empty tag value only if no value was found
* decoder_thread: fix CUE track playback
* queue: don't repeat current song in consume mode


ver 0.15.7 (2009/12/27)
* archive:
  - close archive when stream is closed
  - iso, zip: fixed memory leak in destructor
* input:
  - file: don't fall back to parent directory
  - archive: fixed memory leak in error handler
* tags:
  - id3: fix ID3v1 charset conversion
* decoders:
  - eliminate jitter after seek failure
  - ffmpeg: don't try to force stereo
  - wavpack: allow fine-grained seeking
* mixer: explicitly close all mixers on shutdown
* mapper: fix memory leak when playlist_directory is not set
* mapper: apply filesystem_charset to playlists
* command: verify playlist name in the "rm" command
* database: return multiple tag values per song


ver 0.15.6 (2009/11/18)
* input:
  - lastfm: fixed variable name in GLib<2.16 code path
  - input/mms: require libmms 0.4
* archive:
  - zzip: require libzzip 0.13
* tags:
  - id3: allow 4 MB RIFF/AIFF tags
* decoders:
  - ffmpeg: convert metadata
  - ffmpeg: align the output buffer
  - oggflac: rewind stream after FLAC detection
  - flac: fixed CUE seeking range check
  - flac: fixed NULL pointer dereference in CUE code
* output_thread: check again if output is open on PAUSE
* update: delete ignored symlinks from database
* database: increased maximum line length to 32 kB
* sticker: added fallback for sqlite3_prepare_v2()


ver 0.15.5 (2009/10/18)
* input:
  - curl: don't abort if a packet has only metadata
  - curl: fixed endless loop during buffering
* tags:
  - riff, aiff: fixed "limited range" gcc warning
* decoders:
  - flac: fixed two memory leaks in the CUE tag loader
* decoder_thread: change the fallback decoder name to "mad"
* output_thread: check again if output is open on CANCEL
* update: fixed memory leak during container scan


ver 0.15.4 (2009/10/03)
* decoders:
  - vorbis: revert "faster tag scanning with ov_test_callback()"
  - faad: skip assertion failure on large ID3 tags
  - ffmpeg: use the "artist" tag if "author" is not present
* output:
  - osx: fix the OS X 10.6 build


ver 0.15.3 (2009/08/29)
* decoders:
  - vorbis: faster tag scanning with ov_test_callback()
* output:
  - fix stuttering due to uninitialized variable
* update: don't re-read unchanged container files


ver 0.15.2 (2009/08/15)
* tags:
  - ape: check the tag size (fixes integer underflow)
  - ape: added protection against large memory allocations
* decoders:
  - mad: skip ID3 frames when libid3tag is disabled
  - flac: parse all replaygain tags
  - flac: don't allocate cuesheet twice (memleak)
* output:
  - shout: fixed stuck pause bug
  - shout: minimize the unpause latency
* update: free empty path string (memleak)
* update: free temporary string in container scan (memleak)
* directory: free empty directories after removing them (memleak)


ver 0.15.1 (2009/07/15)
* decoders:
  - flac: fix assertion failure in tag_free() call
* output:
  - httpd: include sys/types.h (fixes Mac OS X)
* commands:
  - don't resume playback when stopping during pause
* database: fixed NULL pointer dereference after charset change
* log: fix double free() bug during shutdown


ver 0.15 (2009/06/23)
* input:
  - parse Icy-Metadata
  - added support for the MMS protocol
  - hide HTTP password in playlist
  - lastfm: new input plugin for last.fm radio (experimental and incomplete!)
  - curl: moved proxy settings to "input" block
* tags:
  - support the "album artist" tag
  - support MusicBrainz tags
  - parse RVA2 tags in mp3 files
  - parse ID3 tags in AIFF/RIFF/WAV files
  - ffmpeg: support new metadata API
  - ffmpeg: added support for the tags comment, genre, year
* decoders:
  - audiofile: streaming support added
  - audiofile: added 24 bit support
  - modplug: another MOD plugin, based on libmodplug
  - mikmod disabled by default, due to severe security issues in libmikmod
  - sidplay: new decoder plugin for C64 SID (using libsidplay2)
  - fluidsynth: new decoder plugin for MIDI files (using libfluidsynth,
    experimental due to shortcomings in libfluidsynth)
  - wildmidi: another decoder plugin for MIDI files (using libwildmidi)
  - flac: parse stream tags
  - mpcdec: support the new libmpcdec SV8 API
  - added configuration option to disable decoder plugins
  - flac: support embedded cuesheets
  - ffmpeg: updated list of supported formats
* audio outputs:
  - added option to disable audio outputs by default
  - wait 10 seconds before reopening after play failure
  - shout: enlarged buffer size to 32 kB
  - null: allow disabling synchronization
  - mvp: fall back to stereo
  - mvp: fall back to 16 bit audio samples
  - mvp: check for reopen errors
  - mvp: fixed default device detection
  - pipe: new audio output plugin which runs a command
  - alsa: better period_time default value for high sample rates
  - solaris: new audio output plugin for Solaris /dev/audio
  - httpd: new audio output plugin for web based streaming, similar to icecast
     but built in.
* commands:
  - "playlistinfo" and "move" supports a range now
  - added "sticker database", command "sticker", which allows clients
     to implement features like "song rating"
  - added "consume" command which removes a song after play
  - added "single" command, if activated, stops playback after current song or
     repeats the song if "repeat" is active.
* mixers:
  - rewritten mixer code to support multiple mixers
  - new pulseaudio mixer
  - alsa: new mixer_index option supports choosing between multiple
    identically-named controls on a device.
* Add audio archive extraction support:
  - bzip2
  - iso9660
  - zip
* the option "error_file" was removed, all messages are logged into
   "log_file"
* support logging to syslog
* fall back to XDG music directory if no music_directory is configured
* failure to read the state file is non-fatal
* --create-db starts the MPD daemon instead of exiting
* playlist_directory and music_directory are optional
* playlist: recalculate the queued song after random is toggled
* playlist: don't unpause on delete
* pause when all audio outputs fail to play
* daemon: ignore "user" setting if already running as that user
* listen: fix broken client IP addresses in log
* listen: bind failure on secondary address is non-fatal
* 24/32 bit audio support
* print available protocols in --version
* fill buffer after seeking
* choose the fallback resampler at runtime
* steps taken towards win32 compatibility
* require glib 2.6 or greater
* built-in documentation using doxygen and docbook


ver 0.14.2 (2009/02/13)
* configure.ac:
  - define HAVE_FFMPEG after all checks
* decoders:
  - ffmpeg: added support for the tags comment, genre, year
  - ffmpeg: don't warn of empty packet output
  - ffmpeg: check if the time stamp is valid
  - ffmpeg: fixed seek integer overflow
  - ffmpeg: enable WAV streaming
  - ffmpeg: added TTA support
  - wavpack: pass NULL if the .wvc file fails to open
  - mikmod: call MikMod_Exit() only in the finish() method
  - aac: fix stream metadata
* audio outputs:
  - jack: allocate ring buffers before connecting
  - jack: clear "shutdown" flag on reconnect
  - jack: reduced sleep time to 1ms
  - shout: fixed memory leak in the mp3 encoder
  - shout: switch to blocking mode
  - shout: use libshout's synchronization
  - shout: don't postpone metadata
  - shout: clear buffer before calling the encoder
* mapper: remove trailing slashes from music_directory
* player: set player error when output device fails
* update: recursively purge deleted directories
* update: free deleted subdirectories

ver 0.14.1 (2009/01/17)
* decoders:
  - mp4: support the writer/composer tag
  - id3: strip leading and trailing whitespace from ID3 tags
  - oggvorbis: fix tremor support
  - oggvorbis: disable seeking on remote files
* audio outputs:
  - jack: allocate default port names (fixes a crash)
* update:
  - refresh stats after update
  - save the database even if it is empty
* input_curl:
  - use select() to eliminate busy loop during connect
  - honour http_proxy_* config directives
  - fix assertion failure on "connection refused"
  - fix assertion failure with empty HTTP responses
* corrected the sample calculation in the fallback resampler
* log: automatically append newline
* fix setenv() conflict on Solaris
* configure.ac: check for pkg-config before using it
* fix minor memory leak in decoder_tag()
* fix cross-fading bug: it used to play some chunks of the new song twice
* playlist
  - fix assertion failure during playlist load
  - implement Fisher-Yates shuffle properly
  - safely search the playlist for deleted song
* use custom PRNG for volume dithering (speedup)
* detect libid3tag without pkg-config

ver 0.14 (2008/12/25)
* audio outputs:
  - wait 10 seconds before reopening a failed device
  - fifo: new plugin
  - null: new plugin
  - shout: block while trying to connect instead of failing
  - shout: new timeout parameter
  - shout: support mp3 encoding and the shoutcast protocol
  - shout: send silence during pause, so clients don't get disconnected
* decoders:
  - ffmpeg: new plugin
  - wavpack: new plugin
  - aac: stream support added
  - mod: disabled by default due to critical bugs in all libmikmod versions
* commands:
  - "addid" takes optional second argument to specify position
  - "idle" notifies the client when a notable change occurs
* Zeroconf support using Bonjour
* New zeroconf_enabled option so that Zeroconf support can be disabled
* Stop the player/decode processes when not playing to allow the CPU to sleep
* Fix a bug where closing an ALSA dmix device could cause MPD to hang
* Support for reading ReplayGain from LAME tags on MP3s
* MPD is now threaded, which greatly improves performance and stability
* memory usage reduced by merging duplicate tags in the database
* support connecting via unix domain socket
* allow authenticated local users to add any local file to the playlist
* 24 bit audio support
* optimized PCM conversions and dithering
* much code has been replaced by using GLib
* the HTTP client has been replaced with libcurl
* symbolic links in the music directory can be disabled; the default
  is to ignore symlinks pointing outside the music directory

ver 0.13.0 (2007/5/28)
* New JACK audio output
* Support for "file" as an alternative to "filename" in search, find, and list
* FLAC 1.1.3 API support
* New playlistadd command for adding to stored playlists
* New playlistclear command for clearing stored playlists
* Fix a bug where "find any" and "list <type> any" wouldn't return any results
* Make "list any" return an error instead of no results and an OK
* New gapless_mp3_playback option to disable gapless MP3 playback
* Support for seeking HTTP streams
* Zeroconf support using Avahi
* libsamplerate support for high quality audio resampling
* ID3v2 "Original Artist/Performer" tag support
* New playlistsearch command for searching the playlist (similar to "search")
* New playlistfind command for finding songs in the playlist (similar to "find")
* libmikmod 3.2.0 beta support
* New tagtypes command for retrieving a list of available tag types
* Fix a bug where no ACK was returned if loading a playlist failed
* Fix a bug where db_update in stats would be 0 after initial database creation
* New count command for getting stats on found songs (similar to "find")
* New playlistmove command for moving songs in stored playlists
* New playlistdelete command for deleting songs from stored playlists
* New rename command for renaming stored playlists
* Increased default buffer_before_play from 0% to 10% to prevent skipping
* Lots of bug fixes, cleaned up code, and performance improvements

ver 0.12.2 (2007/3/20)
* Fix a bug where clients could cause MPD to segfault

ver 0.12.1 (2006/10/10)
* Fix segfault when scanning an MP3 that has a Xing tag with 0 frames
* Fix segfault when there's no audio output specified and one can't be detected
* Fix handling of escaping in quotes
* Allow a quality of -1 to be specified for shout outputs
* A few minor cleanups

ver 0.12.0 (2006/9/22)
* New audio output code which supports:
  * A plugin-like architecture
  * Non-libao ("native") outputs:
    * ALSA
    * OSS
    * OS X
    * Media MVP
    * PulseAudio
    * Shout (Icecast or Shoutcast)
  * Playing through multiple outputs at once
  * Enabling/disabling outputs while MPD is running
  * Saving output state (enabled/disabled) to the state_file
* OggFLAC support
* Musepack support
* Gapless MP3 playback
* MP3 ReplayGain support (using ID3v2 tags only)
* Support for MP2 files if MP3 support is enabled
* Composer, Performer, Comment, and Disc metadata support
* New outputs command for listing available audio outputs
* New enableoutput and disableoutput commands for enabling/disabling outputs
* New plchangesposid command for a stripped down version of plchanges
* New addid command for adding to the playlist and returning a song ID
* New commands and notcommands commands for checking available commands
* Can now specify any supported metadata type or "any" in search, find, and list
* New volume_normalization parameter for enabling Audio Compress normalization
* New metadata_to_use parameter for choosing supported metadata types
* New pid_file parameter for saving the MPD process ID to the specified file
* The db_file parameter is now required
* The port parameter is now optional (defaults to 6600)
* Can specify bind_to_address multiple times
* New --kill argument for killing MPD if pid_file is specified
* Removed --update-db argument (use the update function in your client instead)
* New mpdconf.example
* New mpd.conf man page 
* Removed bundled libmad and libid3tag
* Lots of bug fixes, cleaned up code, and performance improvements

ver 0.11.5 (2004/11/1)
1) New id3v1_encoding config option to configure the id3v1 tag encoding (patch
from dottedmag)
2) Strip '\r' from m3u playlists (thank you windows)
3) Use random() instead of rand() for playlist randomizing
4) Fix a bug trying skipping some commented lines in m3u playlist files
5) Fix a bug when fetching metadata from streams that may cause certain
weirdnesses
6) Fix a bug where replaygain preamp was used on files w/o replaygain tags
7) Fix a busy loop when trying to prebuffer a nonexistant or missing stream
8) Fix a bug in forgetting to remove leading ' ' in content-type for http
streams
9) Check for ice-name in http headers
10) Be sure the strip all '\n' chars in tags
11) Set $HOME env variable when setuid'ing, this should fix the /root/.mcop
errors triggered by arts/libao

ver 0.11.4 (2004/7/26)
1) Fixed a segfault when decoding mp3's with corrupt id3v2 tags
2) Fixed a memory leak when encountering id3v2 tags in mp3 decoder

ver 0.11.3 (2004/7/21)
1) Add support for http authentication for streams
2) Added replaygain pre-amp support
3) Better error handling for fread() in inputStream_file
4) Fixed a bug so that when a freeAllInterfaces is called, it sets
max_interface_connections to 0.  This prevents potential segfaults and other
nastiness for forked processes, like the player and update-er (do to
interfacePrintWithFD()).
5) Allow blockingWrite() to handle errors more gracefully (for example, if the
disc is full, and thus the write() fails or can't be completed, we just skip
this write() and continue, instead of getting stuck in an infinite loop until
the write() becomes successful)
6) Updated mpdconf.example from sbh/avuton
7) If "user" is specified, then convert ~ in paths to the user's home path
specified by "user" config paramter (not the actual current user running mpd).

ver 0.11.2 (2004/7/5) 
1) Work around in computing total time for mp3's whose first valid mpeg frame is
not layer III
2) Fix mp3 and mp4 decoders when seeking past the end of the file
3) Fix replaygain for flac and vorbis
4) Fix memory leaks in flac decoder (from normalperson)
5) Fix Several other bugs in playlist.c and directory.c (from normalperson)

ver 0.11.1 (2004/6/24)
1) Fix a bug that caused "popping" at the beginning of mp3's
2) Fix playlistid command
3) Fix move commands so they don't mess up the song id's
4) Added support for HTTP Proxy
5) Detect and skip recursive links in the music directory
6) Fix addPathToDB() so updating on a specific path doesn't exist correctly adds
the parent directories to the DB

ver 0.11.0 (2004/6/18)
1) Support for playing mp3 and Ogg Vorbis streams
2) Non-blocking Update
3) Replaygain support for Ogg Vorbis and FLAC (by Eric Moore aka AliasMrJones)
4) audio_output_format option that allows for all audio output to be converted
to a format compatible with any sound card
5) Own routines for to always support UTF-8 <-> ISO-8859-1 conversion
6) Added "Id" and "Pos" metadata for songs in playlist
7) Added commands: plchanges, currentsong, playid, seekid, playlistid, moveid,
swapid, deleteid
8) UTF-8 validation of all tags
9) Update specific files/directories (for fast, incremental updating)
10) Added ACK error codes
11) Mod file support
12) Added command_list_ok_begin
13) Play after stop resumes from last position in the playlist
14) Play while pause resumes playback
15) Better signal handling by mackstann
16) Cleanup decoder interface (now called InputPlugins)
17) --create-db no long starts the daemon
18) --no-daemon outputs to log files
19) --stdout sends output to stdout/stderr
20) Default port is now 6600
21) Lots of other cleanups and Bugfixes

ver 0.10.4 (2004/5/26)
1) Fix configure problems on OpenBSD with langinfo and iconv
2) Fix an infinte loop when writing to an interface and it has expired
3) Fix a segfault in decoding flac's
4) Ingore CRC stuff in mp3's since some encoders did not compute the CRC
correctly
5) Fix a segfault in processing faulty mp4 metadata

ver 0.10.3 (2004/4/2)
1) Fix a segfault when a blanck line is sent from a client
2) Fix for loading playlists on platforms where char is unsigned
3) When pausing, release audio device after we say pause is successful (this
makes pause appear to not lag)
4) When returning errors for unknown types by player, be sure to copy the
filename
5) add --disable-alsa for disabling alsa mixer support
6) Use select() for a portable usleep()
7) For alsa mixer, default to "Master' element, not first element

ver 0.10.2 (2004/3/25)
1) Add suport for AAC
2) Substitute '\n' with ' ' in tag info
3) Remove empty directories from db
4) Resume from current position in song when using state file
5) Pause now closes the music device, and reopens it on resuming
6) Fix unnecessary big endian byte swapping
7) If locale is "C" or "POSIX", then use ISO-8859-1 as the fs charset
8) Fix a bug where alsa mixer wasn't detecting volume changes
9) For alsa and software mixer, show volume to be the same as it was set (even
if its not the exact volume)
10) Report bitrate for wave files
11) Compute song length of CBR mp3's more accurately

ver 0.10.1 (2004/3/7)
1) Check to see if we need to add "-lm" when linking mpd
2) Fix issues with skipping bad frames in an mp3 (this way we get the correct
samplerate and such)
3) Fix crossfading bug with ogg's
4) Updated libmad and libid3tag included w/ source to 0.15.1b

ver 0.10.0 (2004/3/3)
1) Use UTF-8 for all client communications
2) Crossfading support
3) Password Authentication (all in plaintext)
4) Software mixer
5) Buffer Size is configurable
6) Reduced Memory consumption (use directory tree for search and find)
7) Bitrate support for Flac
8) setvol command (deprecates volume command)
9) add command takes directories
10) Path's in config file now work with ~
11) Add samplerate,bits, and channels to status
12) Reenable playTime in stats display
13) Fix a segfault when doing: add ""
14) Fix a segfault with flac vorbis comments simply being "="
15) Fix a segfault/bug in queueNextSong with repeat+random
16) Fix a bug, where one process may segfault, and cause more processes to spawn
w/o killing ones that lost their parent.
17) Fix a bug when the OSS device was unable to fetch the current volume,
it would close the device (when it maybe previously closed by the exact same
code)
18) command.c cleanup by mackstann
19) directory.c and command.c cleanup by tw-nym

ver 0.9.4 (2004/1/21)
1) Fix a bug where updated tag info wasn't being detected
2) Set the default audio write size to 1024 bytes (should decrease cpu load a
bit on some machines).
3) Make audio write size configurable via "audio_write_size" config option
4) Tweak output buffer size for connections by detecting the kernel output
buffer size.

ver 0.9.3 (2003/10/31)
1) Store total time/length of songs in db and display in *info commands
2) Display instantaneous bitrate in status command
3) Add Wave Support using libaudiofile (Patch from normalperson)
4) Command code cleanup (Patch from tw-nym)
5) Optimize listing of playlists (10-100x faster)
6) Optimize interface output (write in 4kB chunks instead of on every '\n')
7) Fix bug that prevented rm command from working
8) Fix bug where deleting current song skips the next song
9) Use iconv to convert vorbis comments from UTF-8 to Latin1

ver 0.9.2 (2003/10/6)
1) Fix FreeBSD Compilation Problems
2) Fix bug in move command
3) Add mixer_control options to configure which mixer control/device mpd
controls
4) Randomize on play -1
5) Fix a bug in toggling repeat off and at the end of the playlist

ver 0.9.1 (2003/9/30)
1) Fix a statement in the middle of declarations in listen.c, causes error for
gcc 2.7

ver 0.9.0 (2003/9/30)
1) Random play mode
2) Alsa Mixer Support
3) Save and Restore "state"
4) Default config file locations (.mpdconf and /etc/mpd.conf)
5) Make db file locations configurable
6) Move songs around in the playlist
7) Gapless playback
8) Use Xing tags for mp3's
9) Remove stop_on_error
10) Seeking support
11) Playlists can be loaded and deleted from subdirectories
12) Complete rewrite of player layer (fork()'s only once, opens and closes
audio device as needed).
13) Eliminate use and dependence of SIGIO
14) IPv6 support
15) Solaris compilations fixes
16) Support for different log levels
17) Timestamps for log entries
18) "user" config parameter for setuid (patch from Nagilum)
19) Other misc features and bug fixes

ver 0.8.7 (2003/9/3)
1) Fix a memory leak.  When closing a interface, was called close() on the fd
instead of calling fclose() on the fp that was opened with fdopen().

ver 0.8.6 (2003/8/25)
1) Fix a memory leak when a buffered existed, and a connection was unexpectedly
closed, and i wasn't free'ing the buffer apropriatly.

ver 0.8.5 (2003/8/17)
1) Fix a bug where an extra end of line is returned when attempting to play a
non existing file.  This causes parsing errors for clients.

ver 0.8.4 (2003/8/13)
1) Fix a bug where garbage is returned with errors in "list" command

ver 0.8.3 (2003/8/12) 
1) Fix a compilation error on older linux systems
2) Fix a bug in searching by title
3) Add "list" command
4) Add config options for specifying libao driver/plugin and options
5) Add config option to specify which address to bind to
6) Add support for loading and saving absolute pathnames in saved playlists
7) Playlist no longer creates duplicate entries for song data (more me
efficient)
8) Songs deleted from the db are now removed for the playlist as well

ver 0.8.2 (2003/7/22)
1) Increased the connection que for listen() from 0 to 5
2) Cleanup configure makefiles so that mpd uses MPD_LIBS and MPD_CFLAGS
rather than LIBS and CFLAGS
3) Put a cap on the number of commands per command list
4) Put a cap on the maximum number of buffered output lines
5) Get rid of TIME_WAIT/EADDRINUSE socket problem
6) Use asynchronious IO (i.e. trigger SIGIO instead so we can sleep in
select() calls longer)

ver 0.8.1 (2003/7/11)
1) FreeBSD fixes
2) Fix for rare segfault when updating
3) Fix bug where client was being hungup on when done playing current song
4) Fix bug when playing flac's where it incorrectly reports an error
5) Make stop playlist on error configurable
6) Configure checks for installed libmad and libid3tag and uses those if found
7) Use buffer->finished in *_decode's instead of depending on catching signals

ver 0.8.0 (2003/7/6)
1) Flac support
2) Make playlist max length configurable
3) New backward compatible status (backward compatible for 0.8.0 on)
4) listall command now can take a directory as an argument
5) Buffer rewritten to use shared memory instead of sockets
6) Playlist adding done using db
7) Add sort to list, and use binary search for finding
8) New "stats" command
9) Command list (for faster adding of large batches of files)
10) Add buffered chunks before play
11) Useful error reporting to clients (part of status command)
12) Use libid3tag for reading id3 tags (more stable)
13) Non-blocking output to clients
14) Fix bug when removing items from directory
15) Fix bug when playing mono mp3's
16) Fix bug when attempting to delete files when using samba
17) Lots of other bug fixes I can't remember

ver 0.7.0 (2003/6/20)
1) use mad instead of mpg123 for mp3 decoding
2) volume support
3) repeate playlist support
4) use autoconf/automake (i.e. "configure")
5) configurable max connections

ver 0.6.2 (2003/6/11)
1) Buffer support for ogg
2) new config file options: "connection_timeout" and "mpg123_ignore_junk"
3) new commands: "next", "previous", and "listall"
Thanks to Niklas Hofer for "next" and "previous" patches!
4) Search by filename
5) bug fix for pause when playing mp3's

ver 0.6.1 (2003/5/29)
1) Add conf file support
2) Fix a bug when doing mp3stop (do wait3(NULL,WNOHANG|WUNTRACED,NULL))
3) Fix a bug when fork'ing, fflush file buffers before forking so the
child doesn't print the same stuff in the buffer.

ver 0.6.0 (2003/5/25)
1) Add ogg vorbis support
2) Fix two bugs relating to tables, one for search by title, and one where we
freed the tables before directories, causing a segfault
3) The info command has been removed.

ver 0.5.0-0.5.2
Initial release(s).  Support for MP3 via mpg123<|MERGE_RESOLUTION|>--- conflicted
+++ resolved
@@ -1,15 +1,13 @@
-<<<<<<< HEAD
 ver 0.23 (not yet released)
 * protocol
   - new command "getvol"
   - show the audio format in "playlistinfo"
 * output
   - snapcast: new plugin
-=======
+
 ver 0.22.7 (not yet released)
 * decoder
   - ffmpeg: fix build problem with FFmpeg 3.4
->>>>>>> 6eba6210
 
 ver 0.22.6 (2021/02/16)
 * fix missing tags on songs in queue
