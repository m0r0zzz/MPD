<<<<<<< HEAD
ver 0.21 (not yet released)
* protocol
  - "tagtypes" can be used to hide tags
  - "find" and "search" can sort
  - "outputs" prints the plugin name
  - "outputset" sets runtime attributes
  - close connection when client sends HTTP request
* player
  - "one-shot" single mode
* input
  - qobuz: new plugin to play Qobuz streams
  - tidal: new plugin to play Tidal streams
* tags
  - new tags "OriginalDate", "MUSICBRAINZ_WORKID"
* decoder
  - gme: try loading m3u sidecar files
  - hybrid_dsd: new decoder plugin
  - pcm: support audio/L24 (RFC 3190)
* resampler
  - soxr: flush resampler at end of song
* output
  - alsa: non-blocking mode
  - alsa: change "dop" and "allowed_formats" settings at runtime
  - ao: fix crash bug due to partial frames
  - shout: support the Shine encoder plugin
  - sndio: remove support for the broken RoarAudio sndio emulation
  - osx: initial support for DSD over PCM
* mixer
  - sndio: new mixer plugin
* encoder
  - opus: support for sending metadata using ogg stream chaining
* require GCC 5.0

ver 0.20.20 (not yet released)
=======
ver 0.20.20 (2018/05/22)
>>>>>>> ab197b6d
* protocol
  - fix "modified-since" filter regression
* output
  - pulse: cork stream when paused due to "single" mode
* decoder
  - dsdiff, dsf: support more MIME types
  - dsdiff, dsf: allow 4 MB ID3 tags
  - opus: support R128_ALBUM_GAIN tag
* Android, Windows
  - enable the "proxy" database plugin

ver 0.20.19 (2018/04/26)
* protocol
  - validate absolute seek time, reject negative values
* database
  - proxy: fix "search already in progress" errors
  - proxy: implement "list ... group"
* input
  - mms: fix lockup bug and a crash bug
* decoder
  - ffmpeg: fix av_register_all() deprecation warning (FFmpeg 4.0)
* player
  - fix spurious "Not seekable" error when switching radio streams
* macOS: fix crash bug

ver 0.20.18 (2018/02/24)
* input
  - curl: allow authentication methods other than "Basic"
* decoder
  - flac: improve seeking precision
* fix gapless CUE song transitions
* Android, Windows
  - enable the NFS storage plugin

ver 0.20.17 (2018/02/11)
* output
  - alsa: fix crash bug with 8 channels
* mixer
  - alsa: fix rounding error at volume 0
* fix real-time and idle scheduling with Musl
* Android
  - fix compatibility with Android 4.0

ver 0.20.16 (2018/02/03)
* output
  - pulse: fix crash during auto-detection
* database
  - simple: fix search within mount points
  - upnp: enable IPv6
* archive
  - iso9660: libcdio 2.0 compatibility
* fix crash in debug build on Haiku and other operating systems

ver 0.20.15 (2018/01/05)
* queue: fix crash after seek failure
* resampler
  - soxr: clear internal state after manual song change
* state file
  - make mount point restore errors non-fatal
  - fix crash when restoring mounts with incompatible database plugin
* Android
  - build without Ant
  - fix for SIGSYS crash

ver 0.20.14 (2018/01/01)
* database
  - simple: fix file corruption in the presence of mount points
* archive
  - bz2: fix deadlock
  - reduce lock contention, fixing lots of xrun problems
* fix Solaris build failure

ver 0.20.13 (2017/12/18)
* output
  - osx: set up ring buffer to hold at least 100ms
* mixer
  - alsa: fix rounding errors
* database
  - simple: don't purge mount points on update/rescan
  - simple: fix "mount" bug caused by bad compiler optimization
  - simple: fix "lsinfo" into mount points
  - upnp: work around libupnp 1.6.24 API breakage
* queue: fix spuriously misplaced prioritized songs
* save and restore mountpoints within the state file
* include Windows cross-build script in source tarball
* fix Windows build failures

ver 0.20.12 (2017/11/25)
* database
  - upnp: adapt to libupnp 1.8 API changes
* input
  - cdio_paranoia, ffmpeg, file, smbclient: reduce lock contention,
    fixing lots of xrun problems
  - curl: fix seeking
* decoder
  - ffmpeg: fix GCC 8 warning
  - vorbis: fix Tremor support
* player
  - log message when decoder is too slow
* encoder
  - vorbis: default to quality 3
* output
  - fix hanging playback with soxr resampler
  - httpd: flush encoder after tag; fixes corrupt Vorbis stream

ver 0.20.11 (2017/10/18)
* storage
  - curl: support Content-Type application/xml
* decoder
  - ffmpeg: more reliable song duration
  - gme: fix track numbering
* improve random song order when switching songs manually
* fix case insensitive search without libicu
* fix Unicode file names in playlists on Windows
* fix endless loop when accessing malformed file names in ZIP files

ver 0.20.10 (2017/08/24)
* decoder
  - ffmpeg: support MusicBrainz ID3v2 tags
* tags
  - aiff: fix FORM chunk size endianess (is big-endian)
* mixer
  - osx: add a mixer for OSX.
* fix crash when resuming playback before decoder is ready
* fix crash on Windows

ver 0.20.9 (2017/06/04)
* decoder
  - ffmpeg: support *.adx
* fix byte order detection on FreeBSD/aarch64
* fix more random crashes when compiled with clang

ver 0.20.8 (2017/05/19)
* output
  - osx: fix build failure due to missing "noexcept"
* playlist
  - m3u: support MIME type `audio/mpegurl`
* fix build failure with GCC 4.x

ver 0.20.7 (2017/05/15)
* database
  - simple: fix false positive directory loop detection with NFS
* enforce a reasonable minimum audio_buffer_size setting
* cap buffer_before_play at 80% to prevent deadlock
* fix random crashes when compiled with clang

ver 0.20.6 (2017/03/10)
* input
  - curl: fix headers after HTTP redirect to Shoutcast server
* decoder
  - ffmpeg: re-enable as fallback
  - mpcdec: fix crash (division by zero) after seeking
  - sidplay: make compatible with libsidplayfp < 1.8
* fix stream tags after automatic song change
* workaround for GCC 4.9.4 / libstdc++ bug (build failure)

ver 0.20.5 (2017/02/20)
* tags
  - id3: fix memory leak on corrupt ID3 tags
* decoder
  - sidplay: don't require libsidutils when building with libsidplayfp
* output
  - httpd: fix two buffer overflows in IcyMetaData length calculation
* mixer
  - alsa: fix crash bug

ver 0.20.4 (2017/02/01)
* input
  - nfs: fix freeze after reconnect
* output
  - sndio: work around a libroar C++ incompatibility
* workaround for GCC 4.9 "constexpr" bug
* fix FreeBSD build failure

ver 0.20.3 (2017/01/25)
* protocol
  - "playlistadd" creates new playlist if it does not exist, as documented
* database
  - proxy: fix error "terminate called after throwing ..."
  - proxy: make connect errors during startup non-fatal
* neighbor
  - upnp: fix premature expiry
* replay gain: don't reset ReplayGain levels when unpausing playback
* silence surround channels when converting from stereo
* use shortcuts such as "dsd64" in log messages

ver 0.20.2 (2017/01/15)
* input
  - alsa: fix crash bug
  - alsa: fix buffer overruns
* decoder
  - flac: add options "probesize" and "analyzeduration"
* resampler
  - libsamplerate: reset state after seeking
* output
  - fix static noise after changing to a different audio format
  - alsa: fix the DSD_U32 sample rate
  - alsa: fix the DSD_U32 byte order
  - alsa: support DSD_U16
  - recorder: fix error "Failed to create : No such file or directory"
* playlist
  - cue: fix skipping songs

ver 0.20.1 (2017/01/09)
* input
  - curl: fix crash bug
  - curl: fix freeze bug
* decoder
  - wavpack: fix crash bug
* storage
  - curl: new storage plugin for WebDAV (work in progress)
* mixer
  - alsa: normalize displayed volume according to human perception
* fix crash with volume_normalization enabled

ver 0.20 (2017/01/04)
* protocol
  - "commands" returns playlist commands only if playlist_directory configured
  - "search"/"find" have a "window" parameter
  - report song duration with milliseconds precision
  - "sticker find" can match sticker values
  - drop the "file:///" prefix for absolute file paths
  - add range parameter to command "plchanges" and "plchangesposid"
  - send verbose error message to client
* input
  - curl: fix memory leak
* tags
  - ape, ogg: drop support for non-standard tag "album artist"
    affected filetypes: vorbis, flac, opus & all files with ape2 tags
    (most importantly some mp3s)
  - id3: remove the "id3v1_encoding" setting; by definition, all ID3v1 tags
    are ISO-Latin-1
  - ape: support APE replay gain on remote files
  - read ID3 tags from NFS/SMB
* decoder
  - improved error logging
  - report I/O errors to clients
  - ffmpeg: support ReplayGain and MixRamp
  - ffmpeg: support stream tags
  - gme: add option "accuracy"
  - gme: provide the TRACK tag
  - gme: faster scanning
  - mad: reduce memory usage while scanning tags
  - mpcdec: read the bit rate
  - pcm: support audio/L16 (RFC 2586) and audio/x-mpd-float
  - sidplay: faster scanning
  - wavpack: large file support
  - wavpack: support DSD (WavPack 5)
  - wavpack: archive support
* playlist
  - cue: don't skip pregap
  - embcue: fix last track
  - flac: new plugin which reads the "CUESHEET" metadata block
* output
  - alsa: fix multi-channel order
  - alsa: remove option "use_mmap"
  - alsa: support DSD_U32
  - alsa: disable DoP if it fails
  - jack: reduce CPU usage
  - pulse: set channel map to WAVE-EX
  - recorder: record tags
  - recorder: allow dynamic file names
  - sndio: new output plugin
* mixer
  - null: new plugin
* resampler
  - new block "resampler" in configuration file
    replacing the old "samplerate_converter" setting
  - soxr: allow multi-threaded resampling
* player
  - reset song priority on playback
  - reduce xruns
* write database and state file atomically
* always write UTF-8 to the log file.
* remove dependency on GLib
* support libsystemd (instead of the older libsystemd-daemon)
* database
  - proxy: add TCP keepalive option
* update
  - apply .mpdignore matches to subdirectories
* switch the code base to C++14
  - GCC 4.9 or clang 3.4 (or newer) recommended

ver 0.19.21 (2016/12/13)
* decoder
  - ffmpeg: fix crash bug
* fix unit test failure after recent "setprio" change
* systemd: add user unit

ver 0.19.20 (2016/12/09)
* protocol
  - "setprio" re-enqueues old song if priority has been raised
* decoder
  - ffmpeg: ignore empty packets
  - pcm: fix corruption bug with partial frames (after short read)
  - sidplay: fix playback speed with libsidplayfp
* output
  - winmm: fix 8 bit playback
* fix gcc 7.0 -Wimplicit-fallthrough
* systemd: paranoid security settings

ver 0.19.19 (2016/08/23)
* decoder
  - ffmpeg: bug fix for FFmpeg 3.1 support
  - wildmidi: support libWildMidi 0.4
* output
  - pulse: support 32 bit, 24 bit and floating point playback
* support non-x86 NetBSD
* fix clang 3.9 warnings

ver 0.19.18 (2016/08/05)
* decoder
  - ffmpeg: fix crash with older FFmpeg versions (< 3.0)
  - ffmpeg: log detailed error message
  - ffmpeg: support FFmpeg 3.1
  - sidplay: detect libsidplay2 with pkg-config
  - sidplay: log detailed error message
  - sidplay: read the "date" tag
  - sidplay: allow building with libsidplayfp instead of libsidplay2
* output
  - shout: recognize setting "encoder" instead of "encoding"
* fix memory leak after stream failure
* fix build failure with Boost 1.61
* require gcc 4.7 or newer

ver 0.19.17 (2016/07/09)
* decoder
  - flac: fix assertion failure while seeking
  - flac: fix stream duration indicator
  - fix seek problems in several plugins
* fix spurious seek error "Failed to allocate silence buffer"
* replay gain: fix "replay_gain_handler mixer" setting
* DSD: use 0x69 as silence pattern
* fix use-after-free bug on "close" and "kill"

ver 0.19.16 (2016/06/13)
* faster seeking
* fix system include path order
* add missing DocBook file to tarball

ver 0.19.15 (2016/04/30)
* decoder
  - ffmpeg: support FFmpeg 3.0
  - ffmpeg: use as fallback instead of "mad" if no plugin matches
  - opus: support bigger OpusTags packets
* fix more build failures on non-glibc builds due to constexpr Mutex
* fix build failure due to missing include
* fix unit test on Alpha

ver 0.19.14 (2016/03/18)
* decoder
  - dsdiff: fix off-by-one buffer overflow
  - opus: limit tag size to 64 kB
* archive
  - iso9660: fix buffer overflow
* fix quadratic runtime bug in the tag pool
* fix build failures on non-glibc builds due to constexpr Mutex

ver 0.19.13 (2016/02/23)
* tags
  - aiff, riff: fix ID3 chunk padding
* decoder
  - ffmpeg: support the TAK codec
* fix disappearing duration of remote songs during playback
* initialize supplementary groups with glibc 2.19+

ver 0.19.12 (2015/12/15)
* fix assertion failure on malformed UTF-8 tag
* fix build failure on non-Linux systems
* fix LimitRTTIME in systemd unit file

ver 0.19.11 (2015/10/27)
* tags
  - ape: fix buffer overflow
* decoder
  - ffmpeg: fix crash due to wrong avio_alloc_context() call
  - gme: don't loop forever, fall back to GME's default play length
* encoder
  - flac: fix crash with 32 bit playback
* mixer
  - fix mixer lag after enabling/disabling output

ver 0.19.10 (2015/06/21)
* input
  - curl: fix deadlock on small responses
  - smbclient: fix DFF playback
* decoder
  - ffmpeg: improve seeking accuracy
  - fix stuck stream tags
* encoder
  - opus: fix bogus granulepos
* output
  - fix failure to open device right after booting
* neighbor
  - nfs: fix deadlock when connecting
* fix "single" mode breakage due to queue edits

ver 0.19.9 (2015/02/06)
* decoder
  - dsdiff, dsf: raise ID3 tag limit to 1 MB
* playlist: fix loading duplicate tag types from state file
* despotify: remove defunct plugin
* fix clock integer overflow on OS X
* fix gcc 5.0 warnings
* fix build failure with uClibc
* fix build failure on non-POSIX operating systems
* fix dependency issue on parallel Android build
* fix database/state file saving on Windows

ver 0.19.8 (2015/01/14)
* input
  - curl: fix bug after rewinding from end-of-file
  - mms: reduce delay at the beginning of playback
* decoder
  - dsdiff, dsf: allow ID3 tags larger than 4 kB
  - ffmpeg: support interleaved floating point
* fix clang 3.6 warnings
* fix build failure on NetBSD

ver 0.19.7 (2014/12/17)
* input
  - nfs: fix crash while canceling a failing file open operation
  - nfs: fix memory leak on connection failure
  - nfs: fix reconnect after mount failure
  - nfs: implement mount timeout (60 seconds)
* storage
  - nfs: implement I/O timeout (60 seconds)
* playlist
  - embcue: fix filename suffix detection
  - don't skip non-existent songs in "listplaylist"
* decoder
  - ffmpeg: fix time stamp underflow
* fix memory allocator bug on Windows

ver 0.19.6 (2014/12/08)
* decoder
  - ffmpeg: support FFmpeg 2.5
* fix build failure with musl
* android
  - update libFLAC to 1.3.1
  - update FFmpeg to 2.5

ver 0.19.5 (2014/11/26)
* input
  - nfs: fix crash on connection failure
* archive
  - zzip: fix crash after seeking
* decoder
  - dsdiff, dsf, opus: fix deadlock while seeking
  - mp4v2: remove because of incompatible license

ver 0.19.4 (2014/11/18)
* protocol
  - workaround for buggy clients that send "add /"
* decoder
  - ffmpeg: support opus
  - opus: add MIME types audio/ogg and application/ogg
* fix crash on failed filename charset conversion
* fix local socket detection from uid=0 (root)

ver 0.19.3 (2014/11/11)
* protocol
  - fix "(null)" result string to "list" when AlbumArtist is disabled
* database
  - upnp: fix breakage due to malformed URIs
* input
  - curl: another fix for redirected streams
* decoder
  - audiofile: fix crash while playing streams
  - audiofile: fix bit rate calculation
  - ffmpeg: support opus
  - opus: fix bogus duration on streams
  - opus: support chained streams
  - opus: improved error logging
* fix distorted audio with soxr resampler
* fix build failure on Mac OS X with non-Apple compilers

ver 0.19.2 (2014/11/02)
* input
  - curl: fix redirected streams
* playlist
  - don't allow empty playlist name
  - m3u: don't ignore unterminated last line
  - m3u: recognize the file suffix ".m3u8"
* decoder
  - ignore URI query string for plugin detection
  - faad: remove workaround for ancient libfaad2 ABI bug
  - ffmpeg: recognize MIME type audio/aacp
  - mad: fix negative replay gain values
* output
  - fix memory leak after filter initialization error
  - fall back to PCM if given DSD sample rate is not supported
* fix assertion failure on unsupported PCM conversion
* auto-disable plugins that require GLib when --disable-glib is used

ver 0.19.1 (2014/10/19)
* input
  - mms: fix deadlock bug
* playlist
  - extm3u: fix Extended M3U detection
  - m3u, extm3u, cue: fix truncated lines
* fix build failure on Mac OS X
* add missing file systemd/mpd.socket to tarball

ver 0.19 (2014/10/10)
* protocol
  - new commands "addtagid", "cleartagid", "listfiles", "listmounts",
    "listneighbors", "mount", "rangeid", "unmount"
  - "lsinfo" and "readcomments" allowed for remote files
  - "listneighbors" lists file servers on the local network
  - "playlistadd" supports file:///
  - "idle" with unrecognized event name fails
  - "list" on album artist falls back to the artist tag
  - "list" and "count" allow grouping
  - new "search"/"find" filter "modified-since"
  - "seek*" allows fractional position
  - close connection after syntax error
* database
  - proxy: forward "idle" events
  - proxy: forward the "update" command
  - proxy: copy "Last-Modified" from remote directories
  - simple: compress the database file using gzip
  - upnp: new plugin
  - cancel the update on shutdown
* storage
  - music_directory can point to a remote file server
  - nfs: new plugin
  - smbclient: new plugin
* playlist
  - cue: fix bogus duration of the last track
  - cue: restore CUE tracks from state file
  - soundcloud: use https instead of http
  - soundcloud: add default API key
* archive
  - read tags from songs in an archive
* input
  - alsa: new input plugin
  - curl: options "verify_peer" and "verify_host"
  - ffmpeg: update offset after seeking
  - ffmpeg: improved error messages
  - mms: non-blocking I/O
  - nfs: new input plugin
  - smbclient: new input plugin
* filter
  - volume: improved software volume dithering
* decoder:
  - vorbis, flac, opus: honor DESCRIPTION= tag in Xiph-based files as a comment to the song
  - audiofile: support scanning remote files
  - audiofile: log libaudiofile errors
  - dsdiff, dsf: report bit rate
  - dsdiff, dsf: implement seeking
  - dsf: support DSD512
  - dsf: support multi-channel files
  - dsf: fix big-endian bugs
  - dsf: fix noise at end of malformed file
  - mpg123: support ID3v2, ReplayGain and MixRamp
  - sndfile: support scanning remote files
  - sndfile: support tags "comment", "album", "track", "genre"
  - sndfile: native floating point playback
  - sndfile: optimized 16 bit playback
  - mp4v2: support playback of MP4 files.
* encoder:
  - shine: new encoder plugin
* output
  - alsa: support native DSD playback
  - alsa: rename "DSD over USB" to "DoP"
  - osx: fix hang after (un)plugging headphones
* threads:
  - the update thread runs at "idle" priority
  - the output thread runs at "real-time" priority
  - increase kernel timer slack on Linux
  - name each thread (for debugging)
* configuration
  - allow playlist directory without music directory
  - use XDG to auto-detect "music_directory" and "db_file"
* add tags "AlbumSort", "MUSICBRAINZ_RELEASETRACKID"
* disable global Latin-1 fallback for tag values
* new resampler option using libsoxr
* ARM NEON optimizations
* install systemd unit for socket activation
* Android port

ver 0.18.23 (2015/02/06)
* despotify: remove defunct plugin
* fix clock integer overflow on OS X
* fix gcc 5.0 warnings

ver 0.18.22 (2015/01/14)
* fix clang 3.6 warnings

ver 0.18.21 (2014/12/17)
* playlist
  - embcue: fix filename suffix detection
* decoder
  - ffmpeg: fix time stamp underflow

ver 0.18.20 (2014/12/08)
* decoder
  - ffmpeg: support FFmpeg 2.5
* fix build failure with musl

ver 0.18.19 (2014/11/26)
* archive
  - zzip: fix crash after seeking

ver 0.18.18 (2014/11/18)
* decoder
  - ffmpeg: support opus
* fix crash on failed filename charset conversion
* fix local socket detection from uid=0 (root)

ver 0.18.17 (2014/11/02)
* playlist
  - don't allow empty playlist name
  - m3u: recognize the file suffix ".m3u8"
* decoder
  - ignore URI query string for plugin detection
  - faad: remove workaround for ancient libfaad2 ABI bug
  - ffmpeg: recognize MIME type audio/aacp

ver 0.18.16 (2014/09/26)
* fix DSD breakage due to typo in configure.ac

ver 0.18.15 (2014/09/26)
* command
  - list: reset used size after the list has been processed
* fix MixRamp
* work around build failure on NetBSD

ver 0.18.14 (2014/09/11)
* protocol
  - fix range parser bug on certain 32 bit architectures
* decoder
  - audiofile: fix crash after seeking
  - ffmpeg: fix crash with ffmpeg/libav version 11
  - fix assertion failure after seeking

ver 0.18.13 (2014/08/31)
* protocol
  - don't change song on "seekcur" in random mode

* decoder
  - dsdiff, dsf: fix endless loop on malformed file
  - ffmpeg: support ffmpeg/libav version 11
  - gme: fix song duration
* output
  - alsa: fix endless loop at end of file in dsd_usb mode
* fix state file saver
* fix build failure on Darwin

ver 0.18.12 (2014/07/30)
* database
  - proxy: fix build failure with libmpdclient 2.2
  - proxy: fix add/search and other commands with libmpdclient < 2.9
* decoder
  - audiofile: improve responsiveness
  - audiofile: fix WAV stream playback
  - dsdiff, dsf: fix stream playback
  - dsdiff: fix metadata parser bug (uninitialized variables)
  - faad: estimate song duration for remote files
  - sndfile: improve responsiveness
* randomize next song when enabling "random" mode while not playing
* randomize next song when adding to single-song queue

ver 0.18.11 (2014/05/12)
* decoder
  - opus: fix missing song length on high-latency files
* fix race condition when using GLib event loop (non-Linux)

ver 0.18.10 (2014/04/10)
* decoder
  - ffmpeg: fix seeking bug
  - ffmpeg: handle unknown stream start time
  - gme: fix memory leak
  - sndfile: work around libsndfile bug on partial read
* don't interrupt playback when current song gets deleted

ver 0.18.9 (2014/03/02)
* protocol
  - "findadd" requires the "add" permission
* output
  - alsa: improved workaround for noise after manual song change
* decoder
  - vorbis: fix linker failure when libvorbis/libogg are static
* encoder
  - vorbis: fix another linker failure
* output
  - pipe: fix hanging child process due to blocked signals
* fix build failure due to missing signal.h include

ver 0.18.8 (2014/02/07)
* decoder
  - ffmpeg: support libav v10_alpha1
* encoder
  - vorbis: fix linker failure
* output
  - roar: documentation
* more robust Icy-Metadata parser
* fix Solaris build failure

ver 0.18.7 (2014/01/13)
* playlist
  - pls: fix crash after parser error
  - soundcloud: fix build failure with libyajl 2.0.1
* decoder
  - faad: fix memory leak
  - mpcdec: reject libmpcdec SV7 in configure script
* daemon: don't initialize supplementary groups when already running
  as the configured user

ver 0.18.6 (2013/12/24)
* input
  - cdio_paranoia: support libcdio-paranoia 0.90
* tags
  - riff: recognize upper-case "ID3" chunk name
* decoder
  - ffmpeg: use relative timestamps
* output
  - openal: fix build failure on Mac OS X
  - osx: fix build failure
* mixer
  - alsa: fix build failure with uClibc
* fix replay gain during cross-fade
* accept files without metadata

ver 0.18.5 (2013/11/23)
* configuration
  - fix crash when db_file is configured without music_directory
  - fix crash on "stats" without db_file/music_directory
* database
  - proxy: auto-reload statistics
  - proxy: provide "db_update" in "stats" response
* input
  - curl: work around stream resume bug (fixed in libcurl 7.32.0)
* decoder
  - fluidsynth: auto-detect by default
* clip 24 bit data from libsamplerate
* fix ia64, mipsel and other little-endian architectures
* fix build failures due to missing includes
* fix build failure with static libmpdclient

ver 0.18.4 (2013/11/13)
* decoder
  - dsdiff: fix byte order bug
* fix build failures due to missing includes
* libc++ compatibility

ver 0.18.3 (2013/11/08)
* fix stuck MPD after song change (0.18.2 regression)

ver 0.18.2 (2013/11/07)
* protocol:
  - "close" flushes the output buffer
* input:
  - cdio_paranoia: add setting "default_byte_order"
  - curl: fix bug with redirected streams
* playlist:
  - pls: fix reversed song order
* decoder:
  - audiofile: require libaudiofile 0.3 due to API breakage
  - dsf: enable DSD128
* enable buffering when starting playback (regression fix)
* fix build failures due to missing includes
* fix big-endian support

ver 0.18.1 (2013/11/04)
* protocol:
  - always ignore whitespace at the end of the line
* networking:
  - log UNIX domain path names instead of "localhost"
  - open listener sockets in the order they were configured
  - don't abort if IPv6 is not available
* output:
  - alsa: avoid endless loop in Raspberry Pi workaround
* filter:
  - autoconvert: fix "volume_normalization" with mp3 files
* add missing files to source tarball

ver 0.18 (2013/10/31)
* configuration:
  - allow tilde paths for socket
  - default filesystem charset is UTF-8 instead of ISO-8859-1
  - increase default buffer size to 4 MB
* protocol:
  - new command "readcomments" lists arbitrary file tags
  - new command "toggleoutput"
  - "find"/"search" with "any" does not match file name
  - "search" and "find" with base URI (keyword "base")
  - search for album artist falls back to the artist tag
  - re-add the "volume" command
* input:
  - curl: enable https
  - soup: plugin removed
* playlist:
  - lastfm: remove defunct Last.fm support
* decoder:
  - adplug: new decoder plugin using libadplug
  - dsf: don't play junk at the end of the "data" chunk
  - ffmpeg: drop support for pre-0.8 ffmpeg
  - flac: require libFLAC 1.2 or newer
  - flac: support FLAC files inside archives
  - opus: new decoder plugin for the Opus codec
  - vorbis: skip 16 bit quantisation, provide float samples
  - mikmod: add "loop" configuration parameter
  - modplug: add "loop_count" configuration parameter
  - mp4ff: obsolete plugin removed
* encoder:
  - opus: new encoder plugin for the Opus codec
  - vorbis: accept floating point input samples
* output:
  - new option "tags" may be used to disable sending tags to output
  - alsa: workaround for noise after manual song change
  - ffado: remove broken plugin
  - httpd: support HEAD requests
  - mvp: remove obsolete plugin
  - osx: disabled by default because it's unmaintained and unsupported
* improved decoder/output error reporting
* eliminate timer wakeup on idle MPD
* fix unresponsive MPD while waiting for stream
* port of the source code to C++11

ver 0.17.6 (2013/10/14)
* mixer:
  - alsa: fix busy loop when USB sound device gets unplugged
* decoder:
  - modplug: fix build with Debian package 1:0.8.8.4-4
* stored playlists:
  - fix loading playlists with references to local files
  - obey filesystem_charset for URLs

ver 0.17.5 (2013/08/04)
* protocol:
  - fix "playlistadd" with URI
  - fix "move" relative to current when there is no current song
* decoder:
  - ffmpeg: support "application/flv"
  - mikmod: adapt to libmikmod 3.2
* configure.ac:
  - detect system "ar"

ver 0.17.4 (2013/04/08)
* protocol:
  - allow to omit END in ranges (START:END)
  - don't emit IDLE_PLAYER before audio format is known
* decoder:
  - ffmpeg: support float planar audio (ffmpeg 1.1)
  - ffmpeg: fix AVFrame allocation
* player:
  - implement missing "idle" events on output errors
* clock: fix build failure

ver 0.17.3 (2013/01/06)
* output:
  - osx: fix pops during playback
  - recorder: fix I/O error check
  - shout: fix memory leak in error handler
  - recorder, shout: support Ogg packets that span more than one page
* decoder:
  - ffmpeg: ignore negative time stamps
  - ffmpeg: support planar audio
* playlist:
  - cue: fix memory leak
  - cue: fix CUE files with only one track

ver 0.17.2 (2012/09/30)
* protocol:
  - fix crash in local file check
* decoder:
  - fluidsynth: remove throttle (requires libfluidsynth 1.1)
  - fluidsynth: stop playback at end of file
  - fluidsynth: check MIDI file format while scanning
  - fluidsynth: add sample rate setting
  - wavpack: support all APEv2 tags
* output:
  - httpd: use monotonic clock, avoid hiccups after system clock adjustment
  - httpd: fix throttling bug after resuming playback
* playlist:
  - cue: map "PERFORMER" to "artist" or "album artist"
* mapper: fix non-UTF8 music directory name
* mapper: fix potential crash in file permission check
* playlist: fix use-after-free bug
* playlist: fix memory leak
* state_file: save song priorities
* player: disable cross-fading in "single" mode
* update: fix unsafe readlink() usage
* configure.ac:
  - don't auto-detect the vorbis encoder when Tremor is enabled

ver 0.17.1 (2012/07/31)
* protocol:
  - require appropriate permissions for searchadd{,pl}
* tags:
  - aiff: support the AIFC format
  - ape: check for ID3 if no usable APE tag was found
* playlist:
  - cue: support file types "MP3", "AIFF"
* output:
  - fix noisy playback with conversion and software volume

ver 0.17 (2012/06/27)
* protocol:
  - support client-to-client communication
  - "update" and "rescan" need only "CONTROL" permission
  - new command "seekcur" for simpler seeking within current song
  - new command "config" dumps location of music directory
  - add range parameter to command "load"
  - print extra "playlist" object for embedded CUE sheets
  - new commands "searchadd", "searchaddpl"
* input:
  - cdio_paranoia: new input plugin to play audio CDs
  - curl: enable CURLOPT_NETRC
  - curl: non-blocking I/O
  - soup: new input plugin based on libsoup
* tags:
  - RVA2: support separate album/track replay gain
* decoder:
  - mpg123: implement seeking
  - ffmpeg: drop support for pre-0.5 ffmpeg
  - ffmpeg: support WebM
  - oggflac: delete this obsolete plugin
  - dsdiff: new decoder plugin
* output:
  - alsa: support DSD-over-USB (dCS suggested standard)
  - httpd: support for streaming to a DLNA client
  - openal: improve buffer cancellation
  - osx: allow user to specify other audio devices
  - osx: implement 32 bit playback
  - shout: add possibility to set url
  - roar: new output plugin for RoarAudio
  - winmm: fail if wrong device specified instead of using default device
* mixer:
  - alsa: listen for external volume changes
* playlist:
  - allow references to songs outside the music directory
  - new CUE parser, without libcue
  - soundcloud: new plugin for accessing soundcloud.com
* state_file: add option "restore_paused"
* cue: show CUE track numbers
* allow port specification in "bind_to_address" settings
* support floating point samples
* systemd socket activation
* improve --version output
* WIN32: fix renaming of stored playlists with non-ASCII names


ver 0.16.8 (2012/04/04)
* fix for libsamplerate assertion failure
* decoder:
  - vorbis (and others): fix seeking at startup
  - ffmpeg: read the "year" tag
* encoder:
  - vorbis: generate end-of-stream packet before tag
  - vorbis: generate end-of-stream packet when playback ends
* output:
  - jack: check for connection failure before starting playback
  - jack: workaround for libjack1 crash bug
  - osx: fix stuttering due to buffering bug
* fix endless loop in text file reader
* update: skip symlinks in path that is to be updated


ver 0.16.7 (2012/02/04)
* input:
  - ffmpeg: support libavformat 0.7
* decoder:
  - ffmpeg: support libavformat 0.8, libavcodec 0.9
  - ffmpeg: support all MPD tags
* output:
  - httpd: fix excessive buffering
  - openal: force 16 bit playback, as 8 bit doesn't work
  - osx: remove sleep call from render callback
  - osx: clear render buffer when there's not enough data
* fix moving after current song


ver 0.16.6 (2011/12/01)
* decoder:
  - fix assertion failure when resuming streams
  - ffmpeg: work around bogus channel count
* encoder:
  - flac, null, wave: fix buffer corruption bug
  - wave: support packed 24 bit samples
* mapper: fix the bogus "not a directory" error message
* mapper: check "x" and "r" permissions on music directory
* log: print reason for failure
* event_pipe: fix WIN32 regression
* define WINVER in ./configure
* WIN32: autodetect filesystem encoding


ver 0.16.5 (2011/10/09)
* configure.ac
  - disable assertions in the non-debugging build
  - show solaris plugin result correctly
  - add option --enable-solaris-output
* pcm_format: fix 32-to-24 bit conversion (the "silence" bug)
* input:
  - rewind: reduce heap usage
* decoder:
  - ffmpeg: higher precision timestamps
  - ffmpeg: don't require key frame for seeking
  - fix CUE track seeking
* output:
  - openal: auto-fallback to mono if channel count is unsupported
* player:
  - make seeking to CUE track more reliable
  - the "seek" command works when MPD is stopped
  - restore song position from state file (bug fix)
  - fix crash that sometimes occurred when audio device fails on startup
  - fix absolute path support in playlists
* WIN32: close sockets properly
* install systemd service file if systemd is available


ver 0.16.4 (2011/09/01)
* don't abort configure when avahi is not found
* auto-detect libmad without pkg-config
* fix memory leaks
* don't resume playback when seeking to another song while paused
* apply follow_inside_symlinks to absolute symlinks
* fix playback discontinuation after seeking
* input:
  - curl: limit the receive buffer size
  - curl: implement a hard-coded timeout of 10 seconds
* decoder:
  - ffmpeg: workaround for semantic API change in recent ffmpeg versions
  - flac: validate the sample rate when scanning the tag
  - wavpack: obey all decoder commands, stop at CUE track border
* encoder:
  - vorbis: don't send end-of-stream on flush
* output:
  - alsa: fix SIGFPE when alsa announces a period size of 0
  - httpd: don't warn on client disconnect
  - osx: don't drain the buffer when closing
  - pulse: fix deadlock when resuming the stream
  - pulse: fix deadlock when the stream was suspended


ver 0.16.3 (2011/06/04)
* fix assertion failure in audio format mask parser
* fix NULL pointer dereference in playlist parser
* fix playlist files in base music directory
* database: allow directories with just playlists
* decoder:
  - ffmpeg: support libavcodec 0.7


ver 0.16.2 (2011/03/18)
* configure.ac:
  - fix bashism in tremor test
* decoder:
  - tremor: fix configure test
  - gme: detect end of song
* encoder:
  - vorbis: reset the Ogg stream after flush
* output:
  - httpd: fix uninitialized variable
  - httpd: include sys/socket.h
  - oss: AFMT_S24_PACKED is little-endian
  - oss: disable 24 bit playback on FreeBSD


ver 0.16.1 (2011/01/09)
* audio_check: fix parameter in prototype
* add void casts to suppress "result unused" warnings (clang)
* input:
  - ffado: disable by default
* decoder:
  - mad: work around build failure on Solaris
  - resolve modplug vs. libsndfile cflags/headers conflict
* output:
  - solaris: add missing parameter to open_cloexec() cal
  - osx: fix up audio format first, then apply it to device
* player_thread: discard empty chunks while cross-fading
* player_thread: fix assertion failure due to early seek
* output_thread: fix double lock


ver 0.16 (2010/12/11)
* protocol:
  - send song modification time to client
  - added "update" idle event
  - removed the deprecated "volume" command
  - added the "findadd" command
  - range support for "delete"
  - "previous" really plays the previous song
  - "addid" with negative position is deprecated
  - "load" supports remote playlists (extm3u, pls, asx, xspf, lastfm://)
  - allow changing replay gain mode on-the-fly
  - omitting the range end is possible
  - "update" checks if the path is malformed
* archive:
  - iso: renamed plugin to "iso9660"
  - zip: renamed plugin to "zzip"
* input:
  - lastfm: obsolete plugin removed
  - ffmpeg: new input plugin using libavformat's "avio" library
* tags:
  - added tags "ArtistSort", "AlbumArtistSort"
  - id3: revised "performer" tag support
  - id3: support multiple values
  - ape: MusicBrainz tags
  - ape: support multiple values
* decoders:
  - don't try a plugin twice (MIME type & suffix)
  - don't fall back to "mad" unless no plugin matches
  - ffmpeg: support multiple tags
  - ffmpeg: convert metadata to generic format
  - ffmpeg: implement the libavutil log callback
  - sndfile: new decoder plugin based on libsndfile
  - flac: moved CUE sheet support to a playlist plugin
  - flac: support streams without STREAMINFO block
  - mikmod: sample rate is configurable
  - mpg123: new decoder plugin based on libmpg123
  - sidplay: support sub-tunes
  - sidplay: implemented songlength database
  - sidplay: support seeking
  - sidplay: play monaural SID tunes in mono
  - sidplay: play mus, str, prg, x00 files
  - wavpack: activate 32 bit support
  - wavpack: allow more than 2 channels
  - mp4ff: rename plugin "mp4" to "mp4ff"
* encoders:
  - twolame: new encoder plugin based on libtwolame
  - flac: new encoder plugin based on libFLAC
  - wave: new encoder plugin for PCM WAV format
* output:
  - recorder: new output plugin for recording radio streams
  - alsa: don't recover on CANCEL
  - alsa: fill period buffer with silence before draining
  - openal: new output plugin
  - pulse: announce "media.role=music"
  - pulse: renamed context to "Music Player Daemon"
  - pulse: connect to server on MPD startup, implement pause
  - jack: require libjack 0.100
  - jack: don't disconnect during pause
  - jack: connect to server on MPD startup
  - jack: added options "client_name", "server_name"
  - jack: clear ring buffers before activating
  - jack: renamed option "ports" to "destination_ports"
  - jack: support more than two audio channels
  - httpd: bind port when output is enabled
  - httpd: added name/genre/website configuration
  - httpd: implement "pause"
  - httpd: bind_to_address support (including IPv6)
  - oss: 24 bit support via OSS4
  - win32: new output plugin for Windows Wave
  - shout, httpd: more responsive to control commands
  - wildcards allowed in audio_format configuration
  - consistently lock audio output objects
* player:
  - drain audio outputs at the end of the playlist
* mixers:
  - removed support for legacy mixer configuration
  - reimplemented software volume as mixer+filter plugin
  - per-device software/hardware mixer setting
* commands:
  - added new "status" line with more precise "elapsed time"
* update:
  - automatically update the database with Linux inotify
  - support .mpdignore files in the music directory
  - sort songs by album name first, then disc/track number
  - rescan after metadata_to_use change
* normalize: upgraded to AudioCompress 2.0
  - automatically convert to 16 bit samples
* replay gain:
  - reimplemented as a filter plugin
  - fall back to track gain if album gain is unavailable
  - optionally use hardware mixer to apply replay gain
  - added mode "auto"
  - parse replay gain from APE tags
* log unused/unknown block parameters
* removed the deprecated "error_file" option
* save state when stopped
* renamed option "--stdout" to "--stderr"
* removed options --create-db and --no-create-db
* state_file: save only if something has changed
* database: eliminated maximum line length
* log: redirect stdout/stderr to /dev/null if syslog is used
* set the close-on-exec flag on all file descriptors
* pcm_volume, pcm_mix: implemented 32 bit support
* support packed 24 bit samples
* CUE sheet support
* support for MixRamp tags
* obey $(sysconfdir) for default mpd.conf location
* build with large file support by default
* added test suite ("make check")
* require GLib 2.12
* added libwrap support
* make single mode 'sticky'


ver 0.15.17 (2011/??/??)
* encoder:
  - vorbis: reset the Ogg stream after flush
* decoders:
  - vorbis: fix tremor support


ver 0.15.16 (2011/03/13)
* output:
  - ao: initialize the ao_sample_format struct
  - jack: fix crash with mono playback
* encoders:
  - lame: explicitly configure the output sample rate
* update: log all file permission problems


ver 0.15.15 (2010/11/08)
* input:
  - rewind: fix assertion failure
* output:
  - shout: artist comes first in stream title


ver 0.15.14 (2010/11/06)
* player_thread: fix assertion failure due to wrong music pipe on seek
* output_thread: fix assertion failure due to race condition in OPEN
* input:
  - rewind: fix double free bug
* decoders:
  - mp4ff, ffmpeg: add extension ".m4b" (audio book)


ver 0.15.13 (2010/10/10)
* output_thread: fix race condition after CANCEL command
* output:
  - httpd: fix random data in stream title
  - httpd: MIME type audio/ogg for Ogg Vorbis
* input:
  - rewind: update MIME not only once
  - rewind: enable for MMS


ver 0.15.12 (2010/07/20)
* input:
  - curl: remove assertion after curl_multi_fdset()
* tags:
  - rva2: set "gain", not "peak"
* decoders:
  - wildmidi: support version 0.2.3


ver 0.15.11 (2010/06/14)
* tags:
  - ape: support album artist
* decoders:
  - mp4ff: support tags "album artist", "albumartist", "band"
  - mikmod: fix memory leak
  - vorbis: handle uri==NULL
  - ffmpeg: fix memory leak
  - ffmpeg: free AVFormatContext on error
  - ffmpeg: read more metadata
  - ffmpeg: fix libavformat 0.6 by using av_open_input_stream()
* playlist: emit IDLE_OPTIONS when resetting single mode
* listen: make get_remote_uid() work on BSD


ver 0.15.10 (2010/05/30)
* input:
  - mms: fix memory leak in error handler
  - mms: initialize the "eof" attribute
* decoders:
  - mad: properly calculate ID3 size without libid3tag


ver 0.15.9 (2010/03/21)
* decoders:
  - mad: fix crash when seeking at end of song
  - mpcdec: fix negative shift on fixed-point samples
  - mpcdec: fix replay gain formula with v8
* playlist: fix single+repeat in random mode
* player: postpone song tags during cross-fade


ver 0.15.8 (2010/01/17)
* input:
  - curl: allow rewinding with Icy-Metadata
* decoders:
  - ffmpeg, flac, vorbis: added more flac/vorbis MIME types
  - ffmpeg: enabled libavformat's file name extension detection
* dbUtils: return empty tag value only if no value was found
* decoder_thread: fix CUE track playback
* queue: don't repeat current song in consume mode


ver 0.15.7 (2009/12/27)
* archive:
  - close archive when stream is closed
  - iso, zip: fixed memory leak in destructor
* input:
  - file: don't fall back to parent directory
  - archive: fixed memory leak in error handler
* tags:
  - id3: fix ID3v1 charset conversion
* decoders:
  - eliminate jitter after seek failure
  - ffmpeg: don't try to force stereo
  - wavpack: allow fine-grained seeking
* mixer: explicitly close all mixers on shutdown
* mapper: fix memory leak when playlist_directory is not set
* mapper: apply filesystem_charset to playlists
* command: verify playlist name in the "rm" command
* database: return multiple tag values per song


ver 0.15.6 (2009/11/18)
* input:
  - lastfm: fixed variable name in GLib<2.16 code path
  - input/mms: require libmms 0.4
* archive:
  - zzip: require libzzip 0.13
* tags:
  - id3: allow 4 MB RIFF/AIFF tags
* decoders:
  - ffmpeg: convert metadata
  - ffmpeg: align the output buffer
  - oggflac: rewind stream after FLAC detection
  - flac: fixed CUE seeking range check
  - flac: fixed NULL pointer dereference in CUE code
* output_thread: check again if output is open on PAUSE
* update: delete ignored symlinks from database
* database: increased maximum line length to 32 kB
* sticker: added fallback for sqlite3_prepare_v2()


ver 0.15.5 (2009/10/18)
* input:
  - curl: don't abort if a packet has only metadata
  - curl: fixed endless loop during buffering
* tags:
  - riff, aiff: fixed "limited range" gcc warning
* decoders:
  - flac: fixed two memory leaks in the CUE tag loader
* decoder_thread: change the fallback decoder name to "mad"
* output_thread: check again if output is open on CANCEL
* update: fixed memory leak during container scan


ver 0.15.4 (2009/10/03)
* decoders:
  - vorbis: revert "faster tag scanning with ov_test_callback()"
  - faad: skip assertion failure on large ID3 tags
  - ffmpeg: use the "artist" tag if "author" is not present
* output:
  - osx: fix the OS X 10.6 build


ver 0.15.3 (2009/08/29)
* decoders:
  - vorbis: faster tag scanning with ov_test_callback()
* output:
  - fix stuttering due to uninitialized variable
* update: don't re-read unchanged container files


ver 0.15.2 (2009/08/15)
* tags:
  - ape: check the tag size (fixes integer underflow)
  - ape: added protection against large memory allocations
* decoders:
  - mad: skip ID3 frames when libid3tag is disabled
  - flac: parse all replaygain tags
  - flac: don't allocate cuesheet twice (memleak)
* output:
  - shout: fixed stuck pause bug
  - shout: minimize the unpause latency
* update: free empty path string (memleak)
* update: free temporary string in container scan (memleak)
* directory: free empty directories after removing them (memleak)


ver 0.15.1 (2009/07/15)
* decoders:
  - flac: fix assertion failure in tag_free() call
* output:
  - httpd: include sys/types.h (fixes Mac OS X)
* commands:
  - don't resume playback when stopping during pause
* database: fixed NULL pointer dereference after charset change
* log: fix double free() bug during shutdown


ver 0.15 (2009/06/23)
* input:
  - parse Icy-Metadata
  - added support for the MMS protocol
  - hide HTTP password in playlist
  - lastfm: new input plugin for last.fm radio (experimental and incomplete!)
  - curl: moved proxy settings to "input" block
* tags:
  - support the "album artist" tag
  - support MusicBrainz tags
  - parse RVA2 tags in mp3 files
  - parse ID3 tags in AIFF/RIFF/WAV files
  - ffmpeg: support new metadata API
  - ffmpeg: added support for the tags comment, genre, year
* decoders:
  - audiofile: streaming support added
  - audiofile: added 24 bit support
  - modplug: another MOD plugin, based on libmodplug
  - mikmod disabled by default, due to severe security issues in libmikmod
  - sidplay: new decoder plugin for C64 SID (using libsidplay2)
  - fluidsynth: new decoder plugin for MIDI files (using libfluidsynth,
    experimental due to shortcomings in libfluidsynth)
  - wildmidi: another decoder plugin for MIDI files (using libwildmidi)
  - flac: parse stream tags
  - mpcdec: support the new libmpcdec SV8 API
  - added configuration option to disable decoder plugins
  - flac: support embedded cuesheets
  - ffmpeg: updated list of supported formats
* audio outputs:
  - added option to disable audio outputs by default
  - wait 10 seconds before reopening after play failure
  - shout: enlarged buffer size to 32 kB
  - null: allow disabling synchronization
  - mvp: fall back to stereo
  - mvp: fall back to 16 bit audio samples
  - mvp: check for reopen errors
  - mvp: fixed default device detection
  - pipe: new audio output plugin which runs a command
  - alsa: better period_time default value for high sample rates
  - solaris: new audio output plugin for Solaris /dev/audio
  - httpd: new audio output plugin for web based streaming, similar to icecast
     but built in.
* commands:
  - "playlistinfo" and "move" supports a range now
  - added "sticker database", command "sticker", which allows clients
     to implement features like "song rating"
  - added "consume" command which removes a song after play
  - added "single" command, if activated, stops playback after current song or
     repeats the song if "repeat" is active.
* mixers:
  - rewritten mixer code to support multiple mixers
  - new pulseaudio mixer
  - alsa: new mixer_index option supports choosing between multiple
    identically-named controls on a device.
* Add audio archive extraction support:
  - bzip2
  - iso9660
  - zip
* the option "error_file" was removed, all messages are logged into
   "log_file"
* support logging to syslog
* fall back to XDG music directory if no music_directory is configured
* failure to read the state file is non-fatal
* --create-db starts the MPD daemon instead of exiting
* playlist_directory and music_directory are optional
* playlist: recalculate the queued song after random is toggled
* playlist: don't unpause on delete
* pause when all audio outputs fail to play
* daemon: ignore "user" setting if already running as that user
* listen: fix broken client IP addresses in log
* listen: bind failure on secondary address is non-fatal
* 24/32 bit audio support
* print available protocols in --version
* fill buffer after seeking
* choose the fallback resampler at runtime
* steps taken towards win32 compatibility
* require glib 2.6 or greater
* built-in documentation using doxygen and docbook


ver 0.14.2 (2009/02/13)
* configure.ac:
  - define HAVE_FFMPEG after all checks
* decoders:
  - ffmpeg: added support for the tags comment, genre, year
  - ffmpeg: don't warn of empty packet output
  - ffmpeg: check if the time stamp is valid
  - ffmpeg: fixed seek integer overflow
  - ffmpeg: enable WAV streaming
  - ffmpeg: added TTA support
  - wavpack: pass NULL if the .wvc file fails to open
  - mikmod: call MikMod_Exit() only in the finish() method
  - aac: fix stream metadata
* audio outputs:
  - jack: allocate ring buffers before connecting
  - jack: clear "shutdown" flag on reconnect
  - jack: reduced sleep time to 1ms
  - shout: fixed memory leak in the mp3 encoder
  - shout: switch to blocking mode
  - shout: use libshout's synchronization
  - shout: don't postpone metadata
  - shout: clear buffer before calling the encoder
* mapper: remove trailing slashes from music_directory
* player: set player error when output device fails
* update: recursively purge deleted directories
* update: free deleted subdirectories

ver 0.14.1 (2009/01/17)
* decoders:
  - mp4: support the writer/composer tag
  - id3: strip leading and trailing whitespace from ID3 tags
  - oggvorbis: fix tremor support
  - oggvorbis: disable seeking on remote files
* audio outputs:
  - jack: allocate default port names (fixes a crash)
* update:
  - refresh stats after update
  - save the database even if it is empty
* input_curl:
  - use select() to eliminate busy loop during connect
  - honour http_proxy_* config directives
  - fix assertion failure on "connection refused"
  - fix assertion failure with empty HTTP responses
* corrected the sample calculation in the fallback resampler
* log: automatically append newline
* fix setenv() conflict on Solaris
* configure.ac: check for pkg-config before using it
* fix minor memory leak in decoder_tag()
* fix cross-fading bug: it used to play some chunks of the new song twice
* playlist
  - fix assertion failure during playlist load
  - implement Fisher-Yates shuffle properly
  - safely search the playlist for deleted song
* use custom PRNG for volume dithering (speedup)
* detect libid3tag without pkg-config

ver 0.14 (2008/12/25)
* audio outputs:
  - wait 10 seconds before reopening a failed device
  - fifo: new plugin
  - null: new plugin
  - shout: block while trying to connect instead of failing
  - shout: new timeout parameter
  - shout: support mp3 encoding and the shoutcast protocol
  - shout: send silence during pause, so clients don't get disconnected
* decoders:
  - ffmpeg: new plugin
  - wavpack: new plugin
  - aac: stream support added
  - mod: disabled by default due to critical bugs in all libmikmod versions
* commands:
  - "addid" takes optional second argument to specify position
  - "idle" notifies the client when a notable change occurs
* Zeroconf support using Bonjour
* New zeroconf_enabled option so that Zeroconf support can be disabled
* Stop the player/decode processes when not playing to allow the CPU to sleep
* Fix a bug where closing an ALSA dmix device could cause MPD to hang
* Support for reading ReplayGain from LAME tags on MP3s
* MPD is now threaded, which greatly improves performance and stability
* memory usage reduced by merging duplicate tags in the database
* support connecting via unix domain socket
* allow authenticated local users to add any local file to the playlist
* 24 bit audio support
* optimized PCM conversions and dithering
* much code has been replaced by using GLib
* the HTTP client has been replaced with libcurl
* symbolic links in the music directory can be disabled; the default
  is to ignore symlinks pointing outside the music directory

ver 0.13.0 (2007/5/28)
* New JACK audio output
* Support for "file" as an alternative to "filename" in search, find, and list
* FLAC 1.1.3 API support
* New playlistadd command for adding to stored playlists
* New playlistclear command for clearing stored playlists
* Fix a bug where "find any" and "list <type> any" wouldn't return any results
* Make "list any" return an error instead of no results and an OK
* New gapless_mp3_playback option to disable gapless MP3 playback
* Support for seeking HTTP streams
* Zeroconf support using Avahi
* libsamplerate support for high quality audio resampling
* ID3v2 "Original Artist/Performer" tag support
* New playlistsearch command for searching the playlist (similar to "search")
* New playlistfind command for finding songs in the playlist (similar to "find")
* libmikmod 3.2.0 beta support
* New tagtypes command for retrieving a list of available tag types
* Fix a bug where no ACK was returned if loading a playlist failed
* Fix a bug where db_update in stats would be 0 after initial database creation
* New count command for getting stats on found songs (similar to "find")
* New playlistmove command for moving songs in stored playlists
* New playlistdelete command for deleting songs from stored playlists
* New rename command for renaming stored playlists
* Increased default buffer_before_play from 0% to 10% to prevent skipping
* Lots of bug fixes, cleaned up code, and performance improvements

ver 0.12.2 (2007/3/20)
* Fix a bug where clients could cause MPD to segfault

ver 0.12.1 (2006/10/10)
* Fix segfault when scanning an MP3 that has a Xing tag with 0 frames
* Fix segfault when there's no audio output specified and one can't be detected
* Fix handling of escaping in quotes
* Allow a quality of -1 to be specified for shout outputs
* A few minor cleanups

ver 0.12.0 (2006/9/22)
* New audio output code which supports:
  * A plugin-like architecture
  * Non-libao ("native") outputs:
    * ALSA
    * OSS
    * OS X
    * Media MVP
    * PulseAudio
    * Shout (Icecast or Shoutcast)
  * Playing through multiple outputs at once
  * Enabling/disabling outputs while MPD is running
  * Saving output state (enabled/disabled) to the state_file
* OggFLAC support
* Musepack support
* Gapless MP3 playback
* MP3 ReplayGain support (using ID3v2 tags only)
* Support for MP2 files if MP3 support is enabled
* Composer, Performer, Comment, and Disc metadata support
* New outputs command for listing available audio outputs
* New enableoutput and disableoutput commands for enabling/disabling outputs
* New plchangesposid command for a stripped down version of plchanges
* New addid command for adding to the playlist and returning a song ID
* New commands and notcommands commands for checking available commands
* Can now specify any supported metadata type or "any" in search, find, and list
* New volume_normalization parameter for enabling Audio Compress normalization
* New metadata_to_use parameter for choosing supported metadata types
* New pid_file parameter for saving the MPD process ID to the specified file
* The db_file parameter is now required
* The port parameter is now optional (defaults to 6600)
* Can specify bind_to_address multiple times
* New --kill argument for killing MPD if pid_file is specified
* Removed --update-db argument (use the update function in your client instead)
* New mpdconf.example
* New mpd.conf man page 
* Removed bundled libmad and libid3tag
* Lots of bug fixes, cleaned up code, and performance improvements

ver 0.11.5 (2004/11/1)
1) New id3v1_encoding config option to configure the id3v1 tag encoding (patch
from dottedmag)
2) Strip '\r' from m3u playlists (thank you windows)
3) Use random() instead of rand() for playlist randomizing
4) Fix a bug trying skipping some commented lines in m3u playlist files
5) Fix a bug when fetching metadata from streams that may cause certain
weirdnesses
6) Fix a bug where replaygain preamp was used on files w/o replaygain tags
7) Fix a busy loop when trying to prebuffer a nonexistant or missing stream
8) Fix a bug in forgetting to remove leading ' ' in content-type for http
streams
9) Check for ice-name in http headers
10) Be sure the strip all '\n' chars in tags
11) Set $HOME env variable when setuid'ing, this should fix the /root/.mcop
errors triggered by arts/libao

ver 0.11.4 (2004/7/26)
1) Fixed a segfault when decoding mp3's with corrupt id3v2 tags
2) Fixed a memory leak when encountering id3v2 tags in mp3 decoder

ver 0.11.3 (2004/7/21)
1) Add support for http authentication for streams
2) Added replaygain pre-amp support
3) Better error handling for fread() in inputStream_file
4) Fixed a bug so that when a freeAllInterfaces is called, it sets
max_interface_connections to 0.  This prevents potential segfaults and other
nastiness for forked processes, like the player and update-er (do to
interfacePrintWithFD()).
5) Allow blockingWrite() to handle errors more gracefully (for example, if the
disc is full, and thus the write() fails or can't be completed, we just skip
this write() and continue, instead of getting stuck in an infinite loop until
the write() becomes successful)
6) Updated mpdconf.example from sbh/avuton
7) If "user" is specified, then convert ~ in paths to the user's home path
specified by "user" config paramter (not the actual current user running mpd).

ver 0.11.2 (2004/7/5) 
1) Work around in computing total time for mp3's whose first valid mpeg frame is
not layer III
2) Fix mp3 and mp4 decoders when seeking past the end of the file
3) Fix replaygain for flac and vorbis
4) Fix memory leaks in flac decoder (from normalperson)
5) Fix Several other bugs in playlist.c and directory.c (from normalperson)

ver 0.11.1 (2004/6/24)
1) Fix a bug that caused "popping" at the beginning of mp3's
2) Fix playlistid command
3) Fix move commands so they don't mess up the song id's
4) Added support for HTTP Proxy
5) Detect and skip recursive links in the music directory
6) Fix addPathToDB() so updating on a specific path doesn't exist correctly adds
the parent directories to the DB

ver 0.11.0 (2004/6/18)
1) Support for playing mp3 and Ogg Vorbis streams
2) Non-blocking Update
3) Replaygain support for Ogg Vorbis and FLAC (by Eric Moore aka AliasMrJones)
4) audio_output_format option that allows for all audio output to be converted
to a format compatible with any sound card
5) Own routines for to always support UTF-8 <-> ISO-8859-1 conversion
6) Added "Id" and "Pos" metadata for songs in playlist
7) Added commands: plchanges, currentsong, playid, seekid, playlistid, moveid,
swapid, deleteid
8) UTF-8 validation of all tags
9) Update specific files/directories (for fast, incremental updating)
10) Added ACK error codes
11) Mod file support
12) Added command_list_ok_begin
13) Play after stop resumes from last position in the playlist
14) Play while pause resumes playback
15) Better signal handling by mackstann
16) Cleanup decoder interface (now called InputPlugins)
17) --create-db no long starts the daemon
18) --no-daemon outputs to log files
19) --stdout sends output to stdout/stderr
20) Default port is now 6600
21) Lots of other cleanups and Bugfixes

ver 0.10.4 (2004/5/26)
1) Fix configure problems on OpenBSD with langinfo and iconv
2) Fix an infinte loop when writing to an interface and it has expired
3) Fix a segfault in decoding flac's
4) Ingore CRC stuff in mp3's since some encoders did not compute the CRC
correctly
5) Fix a segfault in processing faulty mp4 metadata

ver 0.10.3 (2004/4/2)
1) Fix a segfault when a blanck line is sent from a client
2) Fix for loading playlists on platforms where char is unsigned
3) When pausing, release audio device after we say pause is successful (this
makes pause appear to not lag)
4) When returning errors for unknown types by player, be sure to copy the
filename
5) add --disable-alsa for disabling alsa mixer support
6) Use select() for a portable usleep()
7) For alsa mixer, default to "Master' element, not first element

ver 0.10.2 (2004/3/25)
1) Add suport for AAC
2) Substitute '\n' with ' ' in tag info
3) Remove empty directories from db
4) Resume from current position in song when using state file
5) Pause now closes the music device, and reopens it on resuming
6) Fix unnecessary big endian byte swapping
7) If locale is "C" or "POSIX", then use ISO-8859-1 as the fs charset
8) Fix a bug where alsa mixer wasn't detecting volume changes
9) For alsa and software mixer, show volume to be the same as it was set (even
if its not the exact volume)
10) Report bitrate for wave files
11) Compute song length of CBR mp3's more accurately

ver 0.10.1 (2004/3/7)
1) Check to see if we need to add "-lm" when linking mpd
2) Fix issues with skipping bad frames in an mp3 (this way we get the correct
samplerate and such)
3) Fix crossfading bug with ogg's
4) Updated libmad and libid3tag included w/ source to 0.15.1b

ver 0.10.0 (2004/3/3)
1) Use UTF-8 for all client communications
2) Crossfading support
3) Password Authentication (all in plaintext)
4) Software mixer
5) Buffer Size is configurable
6) Reduced Memory consumption (use directory tree for search and find)
7) Bitrate support for Flac
8) setvol command (deprecates volume command)
9) add command takes directories
10) Path's in config file now work with ~
11) Add samplerate,bits, and channels to status
12) Reenable playTime in stats display
13) Fix a segfault when doing: add ""
14) Fix a segfault with flac vorbis comments simply being "="
15) Fix a segfault/bug in queueNextSong with repeat+random
16) Fix a bug, where one process may segfault, and cause more processes to spawn
w/o killing ones that lost their parent.
17) Fix a bug when the OSS device was unable to fetch the current volume,
it would close the device (when it maybe previously closed by the exact same
code)
18) command.c cleanup by mackstann
19) directory.c and command.c cleanup by tw-nym

ver 0.9.4 (2004/1/21)
1) Fix a bug where updated tag info wasn't being detected
2) Set the default audio write size to 1024 bytes (should decrease cpu load a
bit on some machines).
3) Make audio write size configurable via "audio_write_size" config option
4) Tweak output buffer size for connections by detecting the kernel output
buffer size.

ver 0.9.3 (2003/10/31)
1) Store total time/length of songs in db and display in *info commands
2) Display instantaneous bitrate in status command
3) Add Wave Support using libaudiofile (Patch from normalperson)
4) Command code cleanup (Patch from tw-nym)
5) Optimize listing of playlists (10-100x faster)
6) Optimize interface output (write in 4kB chunks instead of on every '\n')
7) Fix bug that prevented rm command from working
8) Fix bug where deleting current song skips the next song
9) Use iconv to convert vorbis comments from UTF-8 to Latin1

ver 0.9.2 (2003/10/6)
1) Fix FreeBSD Compilation Problems
2) Fix bug in move command
3) Add mixer_control options to configure which mixer control/device mpd
controls
4) Randomize on play -1
5) Fix a bug in toggling repeat off and at the end of the playlist

ver 0.9.1 (2003/9/30)
1) Fix a statement in the middle of declarations in listen.c, causes error for
gcc 2.7

ver 0.9.0 (2003/9/30)
1) Random play mode
2) Alsa Mixer Support
3) Save and Restore "state"
4) Default config file locations (.mpdconf and /etc/mpd.conf)
5) Make db file locations configurable
6) Move songs around in the playlist
7) Gapless playback
8) Use Xing tags for mp3's
9) Remove stop_on_error
10) Seeking support
11) Playlists can be loaded and deleted from subdirectories
12) Complete rewrite of player layer (fork()'s only once, opens and closes
audio device as needed).
13) Eliminate use and dependence of SIGIO
14) IPv6 support
15) Solaris compilations fixes
16) Support for different log levels
17) Timestamps for log entries
18) "user" config parameter for setuid (patch from Nagilum)
19) Other misc features and bug fixes

ver 0.8.7 (2003/9/3)
1) Fix a memory leak.  When closing a interface, was called close() on the fd
instead of calling fclose() on the fp that was opened with fdopen().

ver 0.8.6 (2003/8/25)
1) Fix a memory leak when a buffered existed, and a connection was unexpectedly
closed, and i wasn't free'ing the buffer apropriatly.

ver 0.8.5 (2003/8/17)
1) Fix a bug where an extra end of line is returned when attempting to play a
non existing file.  This causes parsing errors for clients.

ver 0.8.4 (2003/8/13)
1) Fix a bug where garbage is returned with errors in "list" command

ver 0.8.3 (2003/8/12) 
1) Fix a compilation error on older linux systems
2) Fix a bug in searching by title
3) Add "list" command
4) Add config options for specifying libao driver/plugin and options
5) Add config option to specify which address to bind to
6) Add support for loading and saving absolute pathnames in saved playlists
7) Playlist no longer creates duplicate entries for song data (more me
efficient)
8) Songs deleted from the db are now removed for the playlist as well

ver 0.8.2 (2003/7/22)
1) Increased the connection que for listen() from 0 to 5
2) Cleanup configure makefiles so that mpd uses MPD_LIBS and MPD_CFLAGS
rather than LIBS and CFLAGS
3) Put a cap on the number of commands per command list
4) Put a cap on the maximum number of buffered output lines
5) Get rid of TIME_WAIT/EADDRINUSE socket problem
6) Use asynchronious IO (i.e. trigger SIGIO instead so we can sleep in
select() calls longer)

ver 0.8.1 (2003/7/11)
1) FreeBSD fixes
2) Fix for rare segfault when updating
3) Fix bug where client was being hungup on when done playing current song
4) Fix bug when playing flac's where it incorrectly reports an error
5) Make stop playlist on error configurable
6) Configure checks for installed libmad and libid3tag and uses those if found
7) Use buffer->finished in *_decode's instead of depending on catching signals

ver 0.8.0 (2003/7/6)
1) Flac support
2) Make playlist max length configurable
3) New backward compatible status (backward compatible for 0.8.0 on)
4) listall command now can take a directory as an argument
5) Buffer rewritten to use shared memory instead of sockets
6) Playlist adding done using db
7) Add sort to list, and use binary search for finding
8) New "stats" command
9) Command list (for faster adding of large batches of files)
10) Add buffered chunks before play
11) Useful error reporting to clients (part of status command)
12) Use libid3tag for reading id3 tags (more stable)
13) Non-blocking output to clients
14) Fix bug when removing items from directory
15) Fix bug when playing mono mp3's
16) Fix bug when attempting to delete files when using samba
17) Lots of other bug fixes I can't remember

ver 0.7.0 (2003/6/20)
1) use mad instead of mpg123 for mp3 decoding
2) volume support
3) repeate playlist support
4) use autoconf/automake (i.e. "configure")
5) configurable max connections

ver 0.6.2 (2003/6/11)
1) Buffer support for ogg
2) new config file options: "connection_timeout" and "mpg123_ignore_junk"
3) new commands: "next", "previous", and "listall"
Thanks to Niklas Hofer for "next" and "previous" patches!
4) Search by filename
5) bug fix for pause when playing mp3's

ver 0.6.1 (2003/5/29)
1) Add conf file support
2) Fix a bug when doing mp3stop (do wait3(NULL,WNOHANG|WUNTRACED,NULL))
3) Fix a bug when fork'ing, fflush file buffers before forking so the
child doesn't print the same stuff in the buffer.

ver 0.6.0 (2003/5/25)
1) Add ogg vorbis support
2) Fix two bugs relating to tables, one for search by title, and one where we
freed the tables before directories, causing a segfault
3) The info command has been removed.

ver 0.5.0-0.5.2
Initial release(s).  Support for MP3 via mpg123<|MERGE_RESOLUTION|>--- conflicted
+++ resolved
@@ -1,4 +1,3 @@
-<<<<<<< HEAD
 ver 0.21 (not yet released)
 * protocol
   - "tagtypes" can be used to hide tags
@@ -32,10 +31,7 @@
   - opus: support for sending metadata using ogg stream chaining
 * require GCC 5.0
 
-ver 0.20.20 (not yet released)
-=======
 ver 0.20.20 (2018/05/22)
->>>>>>> ab197b6d
 * protocol
   - fix "modified-since" filter regression
 * output
