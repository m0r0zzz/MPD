<<<<<<< HEAD
ver 0.23 (not yet released)
* protocol
  - new command "getvol"
  - show the audio format in "playlistinfo"
* database
  - proxy: require MPD 0.20 or later
  - proxy: require libmpdclient 2.11 or later
  - proxy: split search into chunks to avoid exceeding the output buffer
  - upnp: support libnpupnp instead of libupnp
* output
  - pipewire: new plugin
  - snapcast: new plugin
* tags
  - new tags "ComposerSort", "Ensemble", "Movement", "MovementNumber", and "Location"
* new build-time dependency: libfmt
=======
ver 0.22.9 (not yet released)
>>>>>>> dbe12a6b

ver 0.22.8 (2021/05/22)
* fix crash bug in "albumart" command (0.22.7 regression)

ver 0.22.7 (2021/05/19)
* protocol
  - don't use glibc extension to parse time stamps
  - optimize the "albumart" command
* input
  - curl: send user/password in the first request, save one roundtrip
* decoder
  - ffmpeg: fix build problem with FFmpeg 3.4
  - gme: support RSN files
* storage
  - curl: don't use glibc extension
* database
  - simple: fix database corruption bug
* output
  - fix crash when pausing with multiple partitions
  - jack: enable on Windows
  - httpd: send header "Access-Control-Allow-Origin: *"
  - wasapi: add algorithm for finding usable audio format
  - wasapi: use default device only if none was configured
  - wasapi: add DoP support

ver 0.22.6 (2021/02/16)
* fix missing tags on songs in queue

ver 0.22.5 (2021/02/15)
* protocol
  - error for malformed ranges instead of ignoring silently
  - better error message for open-ended range with "move"
* database
  - simple: fix missing CUE sheet metadata in "addid" command
* tags
  - id: translate TPE3 to Conductor, not Performer
* archive
  - iso9660: another fix for unaligned reads
* output
  - httpd: error handling on Windows improved
  - pulse: fix deadlock with "always_on"
* Windows:
  - enable https:// support (via Schannel)
* Android
  - work around "Permission denied" on mpd.conf

ver 0.22.4 (2021/01/21)
* protocol
  - add command "binarylimit" to allow larger chunk sizes
  - fix "readpicture" on 32 bit machines
  - show duration and tags of songs in virtual playlist (CUE) folders
* storage
  - curl: fix several WebDAV protocol bugs
* decoder
  - dsdiff: apply padding to odd-sized chunks
* filter
  - ffmpeg: detect the output sample format
* output
  - moveoutput: fix always_on and tag lost on move
* Android
  - enable https:// support (via OpenSSL)

ver 0.22.3 (2020/11/06)
* playlist
  - add option "as_directory", making CUE file expansion optional
* storage
  - curl: fix crash bug
* filter
  - fix garbage after "Audio format not supported by filter" message
  - ffmpeg: support planar output
  - ffmpeg: support sample formats other than 16 bit

ver 0.22.2 (2020/10/28)
* database
  - simple: purge songs and virtual directories for unavailable plugins
    on update
* input
  - qobuz/tidal: fix protocol errors due to newlines in error messages
  - smbclient: disable by default due to libsmbclient crash bug
* playlist
  - soundcloud: fix protocol errors due to newlines in error messages
* state_file: save on shutdown

ver 0.22.1 (2020/10/17)
* decoder
  - opus: apply the OpusHead output gain even if there is no EBU R128 tag
  - opus: fix track/album ReplayGain fallback
* output
  - alsa: don't deadlock when the ALSA driver is buggy
  - jack, pulse: reduce the delay when stopping or pausing playback
* playlist
  - cue: fix two crash bugs
* state_file: fix the state_file_interval setting

ver 0.22 (2020/09/23)
* protocol
  - "findadd"/"searchadd"/"searchaddpl" support the "sort" and
    "window" parameters
  - add command "readpicture" to download embedded pictures
  - command "moveoutput" moves an output between partitions
  - command "delpartition" deletes a partition
  - show partition name in "status" response
* tags
  - new tags "Grouping" (for ID3 "TIT1"), "Work" and "Conductor"
* input
  - curl: support "charset" parameter in URI fragment
  - ffmpeg: allow partial reads
  - io_uring: new plugin for local files on Linux (using liburing)
  - smbclient: close unused SMB/CIFS connections
* database
  - upnp: drop support for libupnp versions older than 1.8
* playlist
  - cue: integrate contents in database
* decoder
  - ffmpeg: support RTSP
  - mad: remove option "gapless", always do gapless
  - sidplay: add option "default_genre"
  - sidplay: map SID name field to "Album" tag
  - sidplay: add support for new song length format with libsidplayfp 2.0
  - vorbis, opus: improve seeking accuracy
* playlist
  - flac: support reading CUE sheets from remote FLAC files
* filter
  - ffmpeg: new plugin based on FFmpeg's libavfilter library
  - hdcd: new plugin based on FFmpeg's "af_hdcd" for HDCD playback
  - volume: convert S16 to S24 to preserve quality and reduce dithering noise
  - dsd: add integer-only DSD to PCM converter
* output
  - jack: add option "auto_destination_ports"
  - jack: report error details
  - pulse: add option "media_role"
  - solaris: support S8 and S32
* lower the real-time priority from 50 to 40
* switch to C++17
  - GCC 8 or clang 5 (or newer) recommended

ver 0.21.26 (2020/09/21)
* database
  - inotify: obey ".mpdignore" files
* output
  - osx: fix crash bug
  - sles: support floating point samples
* archive
  - bzip2: fix crash on corrupt bzip2 file
  - bzip2: flush output at end of input file
  - iso9660: fix unaligned reads
  - iso9660: support seeking
  - zzip: fix crash on corrupt ZIP file
* decoder
  - ffmpeg: remove "rtsp://" from the list of supported protocols
  - ffmpeg: add "hls+http://" to the list of supported protocols
  - opus: support the gain value from the Opus header
  - sndfile: fix lost samples at end of file
* fix "single" mode bug after resuming playback
* the default log_level is "default", not "info"

ver 0.21.25 (2020/07/06)
* protocol:
  - fix crash when using "rangeid" while playing
* database
  - simple: automatically scan new mounts
  - upnp: fix compatibility with Plex DLNA
* storage
  - fix disappearing mounts after mounting twice
  - udisks: fix reading ".mpdignore"
* input
  - file: detect premature end of file
  - smbclient: don't send credentials to MPD clients
* decoder
  - opus: apply pre-skip and end trimming
  - opus: fix memory leak
  - opus: fix crash bug
  - vorbis: fix crash bug
* output
  - osx: improve sample rate selection
  - osx: fix noise while stopping
* neighbor
  - upnp: fix crash during shutdown
* Windows/Android:
  - fix Boost detection after breaking change in Meson 0.54

ver 0.21.24 (2020/06/10)
* protocol
  - "tagtypes" requires no permissions
* database
  - simple: fix crash when mounting twice
* decoder
  - modplug: fix Windows build failure
  - wildmidi: attempt to detect WildMidi using pkg-config
  - wildmidi: fix Windows build failure
* player
  - don't restart current song if seeking beyond end
* Android
  - enable the decoder plugins GME, ModPlug and WildMidi
  - fix build failure with Android NDK r21
* Windows
  - fix stream playback
  - enable the decoder plugins GME, ModPlug and WildMidi
  - work around Meson bug breaking the Windows build with GCC 10
* fix unit test failure

ver 0.21.23 (2020/04/23)
* protocol
  - add tag fallback for AlbumSort
* storage
  - curl: fix corrupt "href" values in the presence of XML entities
  - curl: unescape "href" values
* input
  - nfs: fix crash bug
  - nfs: fix freeze bug on reconnect
* decoder
  - gme: adapt to API change in the upcoming version 0.7.0
* output
  - alsa: implement channel mapping for 5.0 and 7.0
* player
  - drain outputs at end of song in "single" mode
* Windows
  - fix case insensitive search

ver 0.21.22 (2020/04/02)
* database
  - simple: optimize startup
* input
  - curl: fix streaming errors on Android
* playlist
  - rss: support MIME type application/xml
* mixer
  - android: new mixer plugin for "sles" output
* Android
  - TV support
* Windows
  - fix time zone offset check
* fix build failures with uClibc-ng

ver 0.21.21 (2020/03/19)
* configuration
  - fix bug in "metadata_to_use" setting
* playlist
  - asx, xspf: fix corrupt tags in the presence of XML entities
* archive
  - iso9660: skip empty file names to work around libcdio bug
* decoder
  - gme: ignore empty tags
* output
  - solaris: port to NetBSD
* raise default "max_connections" value to 100

ver 0.21.20 (2020/02/16)
* decoder
  - audiofile, ffmpeg, sndfile: handle MIME type "audio/wav"
  - ffmpeg: fix playback of AIFF and TTA
  - vorbis, opus: fix seeking in small files
* fix backwards seeking on ARM (and other non-x86 CPUs)

ver 0.21.19 (2020/01/17)
* configuration
  - allow overriding top-level settings in includes
* output
  - pulse: obey Pulse's maximum sample rate (fixes DSD128 playback)
* fix build failure with clang 10
* fix build failure with Android NDK r20

ver 0.21.18 (2019/12/24)
* protocol
  - work around Mac OS X bug in the ISO 8601 parser
* output
  - alsa: fix hang bug with ALSA "null" outputs
* storage
  - curl: fix crash bug
* drop support for CURL versions older than 7.32.0
* reduce unnecessary CPU wakeups

ver 0.21.17 (2019/12/16)
* protocol
  - relax the ISO 8601 parser: allow omitting field separators, the
    time of day and the "Z" suffix
* archive
  - zzip: improve error reporting
* outputs
  - jack: mark ports as terminal
  - shout: declare metadata as UTF-8
* fix build failure with -Ddatabase=false

ver 0.21.16 (2019/10/16)
* queue
  - fix relative destination offset when moving a range
* storage
  - curl: request the "resourcetype" property to fix database update
  - curl: URL-encode more paths
  - curl: follow redirects for collections without trailing slash
* update
  - fix crash when music_directory is not a directory
* fix build with iconv() instead of ICU

ver 0.21.15 (2019/09/25)
* decoder
  - dsdiff, dsf: fix displayed bit rate
  - mpcdec: fix bogus ReplayGain values
* output
  - solaris: fix build with glibc 2.30

ver 0.21.14 (2019/08/21)
* decoder
  - sidplay: show track durations in database
  - sidplay: convert tag values from Windows-1252 charset
  - sidplay: strip text from "Date" tag
* player
  - fix crash after song change
  - fix seek position after restarting the decoder
* protocol
  - include command name in error responses

ver 0.21.13 (2019/08/06)
* input
  - cdio_paranoia: require libcdio-paranoia 10.2+0.93+1
* decoder
  - mad: fix crackling sound (0.21.12 regression)
* output
  - jack: improved Windows compatibility

ver 0.21.12 (2019/08/03)
* decoder
  - mad: update bit rate after seeking
  - mad: fix several bugs preventing the plugin from decoding the last frame
  - opus: ignore case in replay gain tag names
  - opus, vorbis: decode the "end of stream" packet
* output
  - jack: fix mono-to-stereo conversion
* player
  - don't restart unseekable song after failed seek attempt
* Windows
  - support backslash in relative URIs loaded from playlists

ver 0.21.11 (2019/07/03)
* input
  - tidal: deprecated because Tidal has changed the protocol
* decoder
  - wildmidi: log error if library initialization fails
* output
  - alsa: fix busy loop while draining
  - alsa: fix missing drain call
  - alsa: improve xrun-avoiding silence generator
  - alsa: log when generating silence due to slow decoder
  - alsa, osx: fix distortions with DSD_U32 and DoP on 32 bit CPUs
* protocol
  - fix "list" with multiple "group" levels

ver 0.21.10 (2019/06/05)
* decoder
  - opus: fix duplicate tags
* output
  - httpd: reject some well-known URIs
* fix crash bug (0.21.9 regression)

ver 0.21.9 (2019/05/20)
* input
  - buffer: fix deadlock bug
* Android
  - fix crash on ARMv7
  - request storage permission on Android 6+
* fix spurious "single" mode bug

ver 0.21.8 (2019/04/23)
* input
  - smbclient: download to buffer instead of throttling transfer
* output
  - httpd: add missing mutex lock
  - httpd: fix use-after-free bug
* playlist
  - soundcloud: fix "Unsupported URI scheme" (0.21.6 regression)
* fix Bonjour bug
* fix build failure with GCC 9
* fix build failure with -Ddatabase=false
* systemd: add user socket unit
* doc: "list file" is deprecated

ver 0.21.7 (2019/04/03)
* input
  - qobuz/tidal: scan tags when loading a playlist
* require Meson 0.49.0 for native libgcrypt-config support
* fix build failure with -Dlocal_socket=false
* Haiku
  - fix build
  - add version info

ver 0.21.6 (2019/03/17)
* protocol
  - allow loading playlists specified as absolute filesystem paths
  - fix negated filter expressions with multiple tag values
  - fix "list" with filter expression
  - omit empty playlist names in "listplaylists"
* input
  - cdio_paranoia: fix build failure due to missing #include
* decoder
  - opus: fix replay gain when there are no other tags
  - opus: fix seeking to beginning of song
  - vorbis: fix Tremor conflict resulting in crash
* output
  - pulse: work around error with unusual channel count
  - osx: fix build failure
* playlist
  - flac: fix use-after-free bug
* support abstract sockets on Linux
* Windows
  - remove the unused libwinpthread-1.dll dependency
* Android
  - enable SLES power saving mode

ver 0.21.5 (2019/02/22)
* protocol
  - fix deadlock in "albumart" command
  - fix "tagtypes disable" command
* database
  - simple: fix assertion failure
  - fix assertion failures with mount points
* storage
  - udisks: fix "AlreadyMounted" error
  - udisks: use relative path from mount URI
  - fix memory leak
* input
  - buffer: fix crash bug when playing remote WAV file
* tags
  - ape: map "Album Artist"
* output
  - shout: add support for TLS
* mixer
  - pulse: add "scale_volume" setting

ver 0.21.4 (2019/01/04)
* database
  - inotify: fix crash bug "terminate called after throwing ..."
  - upnp: implement "list ... group"
* output
  - httpd: declare protocol "HTTP/1.1" instead of "ICY"
* remove libwrap support
* Windows
  - fix "Failed to accept connection: unknown error"
* fix Haiku build

ver 0.21.3 (2018/11/16)
* output
  - alsa: fix crash bug
  - alsa: fix stuttering at start of playback
  - alsa: fix discarded samples at end of song
  - alsa: clear error after reopening device
* log: default to journal if MPD was started as systemd service

ver 0.21.2 (2018/11/12)
* protocol
  - operator "=~" matches a regular expression
  - operator "contains" matches substrings
* decoder
  - ffmpeg: require FFmpeg 3.1 or later
  - ffmpeg: fix broken sound with certain codecs
* output
  - alsa: fix high CPU usage with dmix
  - httpd: fix three crash bugs
* mixer
  - alsa: fix more rounding errors
* fix zlib support

ver 0.21.1 (2018/11/04)
* protocol
  - allow escaping quotes in filter expressions
  - operator "==" never searches substrings in filter expressions
* decoder
  - ffmpeg: fix build failure with non-standard FFmpeg installation path
  - flac: fix linker failure when building without FLAC support
* encoder
  - vorbis: fix linker failure when building without Vorbis decoder
* fix build failure on Linux-PowerPC
* fix build failure on FreeBSD
* eliminate DLL dependencies on Windows
* add warning about buggy Boost version 1.67
* require Meson 0.47.2 because a Meson 0.47.1 bug breaks our build

ver 0.21 (2018/10/31)
* configuration
  - add "include" directive, allows including config files
  - incremental "metadata_to_use" setting
* protocol
  - "tagtypes" can be used to hide tags
  - "find" and "search" can sort
  - "outputs" prints the plugin name
  - "outputset" sets runtime attributes
  - close connection when client sends HTTP request
  - new filter syntax for "find"/"search" etc. with negation
* database
  - simple: scan audio formats
  - proxy: require libmpdclient 2.9
  - proxy: forward `sort` and `window` to server
* player
  - hard-code "buffer_before_play" to 1 second, independent of audio format
  - "one-shot" single mode
* input
  - curl: download to buffer instead of throttling transfer
  - qobuz: new plugin to play Qobuz streams
  - tidal: new plugin to play Tidal streams
* tags
  - new tags "OriginalDate", "MUSICBRAINZ_WORKID"
* decoder
  - ffmpeg: require at least version 11.12
  - gme: try loading m3u sidecar files
  - hybrid_dsd: new decoder plugin
  - mad: move "gapless_mp3_playback" setting to "decoder" block
  - mikmod: require at least version 3.2
  - pcm: support audio/L24 (RFC 3190)
  - sidplay: support basic and kernal rom (libsidplayfp)
* resampler
  - soxr: flush resampler at end of song
* output
  - alsa: non-blocking mode
  - alsa: change "dop" and "allowed_formats" settings at runtime
  - ao: fix crash bug due to partial frames
  - shout: support the Shine encoder plugin
  - sndio: remove support for the broken RoarAudio sndio emulation
  - osx: initial support for DSD over PCM
  - roar: removed
  - httpd_output: support for unix sockets
* mixer
  - sndio: new mixer plugin
* encoder
  - opus: support for sending metadata using ogg stream chaining
* listen on $XDG_RUNTIME_DIR/mpd/socket by default
* append hostname to Zeroconf service name
* systemd watchdog support
* require GCC 6
* build with Meson instead of autotools
* use GTest instead of cppunit

ver 0.20.23 (2018/10/29)
* protocol
  - emit "player" idle event when restarting the current song
* fix broken float to s32 conversion
* new clang crash bug workaround

ver 0.20.22 (2018/10/23)
* protocol
  - add tag fallbacks for AlbumArtistSort, ArtistSort
  - fix empty string filter on fallback tags
  - "count group ..." can print an empty group
  - fix broken command "list ... group"
* storage
  - curl: URL-encode paths
* decoder
  - fluidsynth: adapt to API change in version 2.0
* Android
  - now runs as a service
  - add button to start/stop MPD
  - add option to auto-start on boot
* work around clang bug leading to crash
* install the SVG icon

ver 0.20.21 (2018/08/17)
* database
  - proxy: add "password" setting
  - proxy: support tags "ArtistSort", "AlbumArtistSort", "AlbumSort"
  - simple: allow .mpdignore comments only at start of line
* output
  - httpd: remove broken DLNA support code
* playlist
  - cue: support file type declaration "FLAC" (non-standard)
* URI schemes are case insensitive
* Android, Windows
  - enable the "curl" storage plugin

ver 0.20.20 (2018/05/22)
* protocol
  - fix "modified-since" filter regression
* output
  - pulse: cork stream when paused due to "single" mode
* decoder
  - dsdiff, dsf: support more MIME types
  - dsdiff, dsf: allow 4 MB ID3 tags
  - opus: support R128_ALBUM_GAIN tag
* Android, Windows
  - enable the "proxy" database plugin

ver 0.20.19 (2018/04/26)
* protocol
  - validate absolute seek time, reject negative values
* database
  - proxy: fix "search already in progress" errors
  - proxy: implement "list ... group"
* input
  - mms: fix lockup bug and a crash bug
* decoder
  - ffmpeg: fix av_register_all() deprecation warning (FFmpeg 4.0)
* player
  - fix spurious "Not seekable" error when switching radio streams
* macOS: fix crash bug

ver 0.20.18 (2018/02/24)
* input
  - curl: allow authentication methods other than "Basic"
* decoder
  - flac: improve seeking precision
* fix gapless CUE song transitions
* Android, Windows
  - enable the NFS storage plugin

ver 0.20.17 (2018/02/11)
* output
  - alsa: fix crash bug with 8 channels
* mixer
  - alsa: fix rounding error at volume 0
* fix real-time and idle scheduling with Musl
* Android
  - fix compatibility with Android 4.0

ver 0.20.16 (2018/02/03)
* output
  - pulse: fix crash during auto-detection
* database
  - simple: fix search within mount points
  - upnp: enable IPv6
* archive
  - iso9660: libcdio 2.0 compatibility
* fix crash in debug build on Haiku and other operating systems

ver 0.20.15 (2018/01/05)
* queue: fix crash after seek failure
* resampler
  - soxr: clear internal state after manual song change
* state file
  - make mount point restore errors non-fatal
  - fix crash when restoring mounts with incompatible database plugin
* Android
  - build without Ant
  - fix for SIGSYS crash

ver 0.20.14 (2018/01/01)
* database
  - simple: fix file corruption in the presence of mount points
* archive
  - bz2: fix deadlock
  - reduce lock contention, fixing lots of xrun problems
* fix Solaris build failure

ver 0.20.13 (2017/12/18)
* output
  - osx: set up ring buffer to hold at least 100ms
* mixer
  - alsa: fix rounding errors
* database
  - simple: don't purge mount points on update/rescan
  - simple: fix "mount" bug caused by bad compiler optimization
  - simple: fix "lsinfo" into mount points
  - upnp: work around libupnp 1.6.24 API breakage
* queue: fix spuriously misplaced prioritized songs
* save and restore mountpoints within the state file
* include Windows cross-build script in source tarball
* fix Windows build failures

ver 0.20.12 (2017/11/25)
* database
  - upnp: adapt to libupnp 1.8 API changes
* input
  - cdio_paranoia, ffmpeg, file, smbclient: reduce lock contention,
    fixing lots of xrun problems
  - curl: fix seeking
* decoder
  - ffmpeg: fix GCC 8 warning
  - vorbis: fix Tremor support
* player
  - log message when decoder is too slow
* encoder
  - vorbis: default to quality 3
* output
  - fix hanging playback with soxr resampler
  - httpd: flush encoder after tag; fixes corrupt Vorbis stream

ver 0.20.11 (2017/10/18)
* storage
  - curl: support Content-Type application/xml
* decoder
  - ffmpeg: more reliable song duration
  - gme: fix track numbering
* improve random song order when switching songs manually
* fix case insensitive search without libicu
* fix Unicode file names in playlists on Windows
* fix endless loop when accessing malformed file names in ZIP files

ver 0.20.10 (2017/08/24)
* decoder
  - ffmpeg: support MusicBrainz ID3v2 tags
* tags
  - aiff: fix FORM chunk size endianess (is big-endian)
* mixer
  - osx: add a mixer for OSX.
* fix crash when resuming playback before decoder is ready
* fix crash on Windows

ver 0.20.9 (2017/06/04)
* decoder
  - ffmpeg: support *.adx
* fix byte order detection on FreeBSD/aarch64
* fix more random crashes when compiled with clang

ver 0.20.8 (2017/05/19)
* output
  - osx: fix build failure due to missing "noexcept"
* playlist
  - m3u: support MIME type `audio/mpegurl`
* fix build failure with GCC 4.x

ver 0.20.7 (2017/05/15)
* database
  - simple: fix false positive directory loop detection with NFS
* enforce a reasonable minimum audio_buffer_size setting
* cap buffer_before_play at 80% to prevent deadlock
* fix random crashes when compiled with clang

ver 0.20.6 (2017/03/10)
* input
  - curl: fix headers after HTTP redirect to Shoutcast server
* decoder
  - ffmpeg: re-enable as fallback
  - mpcdec: fix crash (division by zero) after seeking
  - sidplay: make compatible with libsidplayfp < 1.8
* fix stream tags after automatic song change
* workaround for GCC 4.9.4 / libstdc++ bug (build failure)

ver 0.20.5 (2017/02/20)
* tags
  - id3: fix memory leak on corrupt ID3 tags
* decoder
  - sidplay: don't require libsidutils when building with libsidplayfp
* output
  - httpd: fix two buffer overflows in IcyMetaData length calculation
* mixer
  - alsa: fix crash bug

ver 0.20.4 (2017/02/01)
* input
  - nfs: fix freeze after reconnect
* output
  - sndio: work around a libroar C++ incompatibility
* workaround for GCC 4.9 "constexpr" bug
* fix FreeBSD build failure

ver 0.20.3 (2017/01/25)
* protocol
  - "playlistadd" creates new playlist if it does not exist, as documented
* database
  - proxy: fix error "terminate called after throwing ..."
  - proxy: make connect errors during startup non-fatal
* neighbor
  - upnp: fix premature expiry
* replay gain: don't reset ReplayGain levels when unpausing playback
* silence surround channels when converting from stereo
* use shortcuts such as "dsd64" in log messages

ver 0.20.2 (2017/01/15)
* input
  - alsa: fix crash bug
  - alsa: fix buffer overruns
* decoder
  - flac: add options "probesize" and "analyzeduration"
* resampler
  - libsamplerate: reset state after seeking
* output
  - fix static noise after changing to a different audio format
  - alsa: fix the DSD_U32 sample rate
  - alsa: fix the DSD_U32 byte order
  - alsa: support DSD_U16
  - recorder: fix error "Failed to create : No such file or directory"
* playlist
  - cue: fix skipping songs

ver 0.20.1 (2017/01/09)
* input
  - curl: fix crash bug
  - curl: fix freeze bug
* decoder
  - wavpack: fix crash bug
* storage
  - curl: new storage plugin for WebDAV (work in progress)
* mixer
  - alsa: normalize displayed volume according to human perception
* fix crash with volume_normalization enabled

ver 0.20 (2017/01/04)
* protocol
  - "commands" returns playlist commands only if playlist_directory configured
  - "search"/"find" have a "window" parameter
  - report song duration with milliseconds precision
  - "sticker find" can match sticker values
  - drop the "file:///" prefix for absolute file paths
  - add range parameter to command "plchanges" and "plchangesposid"
  - send verbose error message to client
* input
  - curl: fix memory leak
* tags
  - ape, ogg: drop support for non-standard tag "album artist"
    affected filetypes: vorbis, flac, opus & all files with ape2 tags
    (most importantly some mp3s)
  - id3: remove the "id3v1_encoding" setting; by definition, all ID3v1 tags
    are ISO-Latin-1
  - ape: support APE replay gain on remote files
  - read ID3 tags from NFS/SMB
* decoder
  - improved error logging
  - report I/O errors to clients
  - ffmpeg: support ReplayGain and MixRamp
  - ffmpeg: support stream tags
  - gme: add option "accuracy"
  - gme: provide the TRACK tag
  - gme: faster scanning
  - mad: reduce memory usage while scanning tags
  - mpcdec: read the bit rate
  - pcm: support audio/L16 (RFC 2586) and audio/x-mpd-float
  - sidplay: faster scanning
  - wavpack: large file support
  - wavpack: support DSD (WavPack 5)
  - wavpack: archive support
* playlist
  - cue: don't skip pregap
  - embcue: fix last track
  - flac: new plugin which reads the "CUESHEET" metadata block
* output
  - alsa: fix multi-channel order
  - alsa: remove option "use_mmap"
  - alsa: support DSD_U32
  - alsa: disable DoP if it fails
  - jack: reduce CPU usage
  - pulse: set channel map to WAVE-EX
  - recorder: record tags
  - recorder: allow dynamic file names
  - sndio: new output plugin
* mixer
  - null: new plugin
* resampler
  - new block "resampler" in configuration file
    replacing the old "samplerate_converter" setting
  - soxr: allow multi-threaded resampling
* player
  - reset song priority on playback
  - reduce xruns
* write database and state file atomically
* always write UTF-8 to the log file.
* remove dependency on GLib
* support libsystemd (instead of the older libsystemd-daemon)
* database
  - proxy: add TCP keepalive option
* update
  - apply .mpdignore matches to subdirectories
* switch the code base to C++14
  - GCC 4.9 or clang 3.4 (or newer) recommended

ver 0.19.21 (2016/12/13)
* decoder
  - ffmpeg: fix crash bug
* fix unit test failure after recent "setprio" change
* systemd: add user unit

ver 0.19.20 (2016/12/09)
* protocol
  - "setprio" re-enqueues old song if priority has been raised
* decoder
  - ffmpeg: ignore empty packets
  - pcm: fix corruption bug with partial frames (after short read)
  - sidplay: fix playback speed with libsidplayfp
* output
  - winmm: fix 8 bit playback
* fix gcc 7.0 -Wimplicit-fallthrough
* systemd: paranoid security settings

ver 0.19.19 (2016/08/23)
* decoder
  - ffmpeg: bug fix for FFmpeg 3.1 support
  - wildmidi: support libWildMidi 0.4
* output
  - pulse: support 32 bit, 24 bit and floating point playback
* support non-x86 NetBSD
* fix clang 3.9 warnings

ver 0.19.18 (2016/08/05)
* decoder
  - ffmpeg: fix crash with older FFmpeg versions (< 3.0)
  - ffmpeg: log detailed error message
  - ffmpeg: support FFmpeg 3.1
  - sidplay: detect libsidplay2 with pkg-config
  - sidplay: log detailed error message
  - sidplay: read the "date" tag
  - sidplay: allow building with libsidplayfp instead of libsidplay2
* output
  - shout: recognize setting "encoder" instead of "encoding"
* fix memory leak after stream failure
* fix build failure with Boost 1.61
* require gcc 4.7 or newer

ver 0.19.17 (2016/07/09)
* decoder
  - flac: fix assertion failure while seeking
  - flac: fix stream duration indicator
  - fix seek problems in several plugins
* fix spurious seek error "Failed to allocate silence buffer"
* replay gain: fix "replay_gain_handler mixer" setting
* DSD: use 0x69 as silence pattern
* fix use-after-free bug on "close" and "kill"

ver 0.19.16 (2016/06/13)
* faster seeking
* fix system include path order
* add missing DocBook file to tarball

ver 0.19.15 (2016/04/30)
* decoder
  - ffmpeg: support FFmpeg 3.0
  - ffmpeg: use as fallback instead of "mad" if no plugin matches
  - opus: support bigger OpusTags packets
* fix more build failures on non-glibc builds due to constexpr Mutex
* fix build failure due to missing include
* fix unit test on Alpha

ver 0.19.14 (2016/03/18)
* decoder
  - dsdiff: fix off-by-one buffer overflow
  - opus: limit tag size to 64 kB
* archive
  - iso9660: fix buffer overflow
* fix quadratic runtime bug in the tag pool
* fix build failures on non-glibc builds due to constexpr Mutex

ver 0.19.13 (2016/02/23)
* tags
  - aiff, riff: fix ID3 chunk padding
* decoder
  - ffmpeg: support the TAK codec
* fix disappearing duration of remote songs during playback
* initialize supplementary groups with glibc 2.19+

ver 0.19.12 (2015/12/15)
* fix assertion failure on malformed UTF-8 tag
* fix build failure on non-Linux systems
* fix LimitRTTIME in systemd unit file

ver 0.19.11 (2015/10/27)
* tags
  - ape: fix buffer overflow
* decoder
  - ffmpeg: fix crash due to wrong avio_alloc_context() call
  - gme: don't loop forever, fall back to GME's default play length
* encoder
  - flac: fix crash with 32 bit playback
* mixer
  - fix mixer lag after enabling/disabling output

ver 0.19.10 (2015/06/21)
* input
  - curl: fix deadlock on small responses
  - smbclient: fix DFF playback
* decoder
  - ffmpeg: improve seeking accuracy
  - fix stuck stream tags
* encoder
  - opus: fix bogus granulepos
* output
  - fix failure to open device right after booting
* neighbor
  - nfs: fix deadlock when connecting
* fix "single" mode breakage due to queue edits

ver 0.19.9 (2015/02/06)
* decoder
  - dsdiff, dsf: raise ID3 tag limit to 1 MB
* playlist: fix loading duplicate tag types from state file
* despotify: remove defunct plugin
* fix clock integer overflow on OS X
* fix gcc 5.0 warnings
* fix build failure with uClibc
* fix build failure on non-POSIX operating systems
* fix dependency issue on parallel Android build
* fix database/state file saving on Windows

ver 0.19.8 (2015/01/14)
* input
  - curl: fix bug after rewinding from end-of-file
  - mms: reduce delay at the beginning of playback
* decoder
  - dsdiff, dsf: allow ID3 tags larger than 4 kB
  - ffmpeg: support interleaved floating point
* fix clang 3.6 warnings
* fix build failure on NetBSD

ver 0.19.7 (2014/12/17)
* input
  - nfs: fix crash while canceling a failing file open operation
  - nfs: fix memory leak on connection failure
  - nfs: fix reconnect after mount failure
  - nfs: implement mount timeout (60 seconds)
* storage
  - nfs: implement I/O timeout (60 seconds)
* playlist
  - embcue: fix filename suffix detection
  - don't skip non-existent songs in "listplaylist"
* decoder
  - ffmpeg: fix time stamp underflow
* fix memory allocator bug on Windows

ver 0.19.6 (2014/12/08)
* decoder
  - ffmpeg: support FFmpeg 2.5
* fix build failure with musl
* android
  - update libFLAC to 1.3.1
  - update FFmpeg to 2.5

ver 0.19.5 (2014/11/26)
* input
  - nfs: fix crash on connection failure
* archive
  - zzip: fix crash after seeking
* decoder
  - dsdiff, dsf, opus: fix deadlock while seeking
  - mp4v2: remove because of incompatible license

ver 0.19.4 (2014/11/18)
* protocol
  - workaround for buggy clients that send "add /"
* decoder
  - ffmpeg: support opus
  - opus: add MIME types audio/ogg and application/ogg
* fix crash on failed filename charset conversion
* fix local socket detection from uid=0 (root)

ver 0.19.3 (2014/11/11)
* protocol
  - fix "(null)" result string to "list" when AlbumArtist is disabled
* database
  - upnp: fix breakage due to malformed URIs
* input
  - curl: another fix for redirected streams
* decoder
  - audiofile: fix crash while playing streams
  - audiofile: fix bit rate calculation
  - ffmpeg: support opus
  - opus: fix bogus duration on streams
  - opus: support chained streams
  - opus: improved error logging
* fix distorted audio with soxr resampler
* fix build failure on Mac OS X with non-Apple compilers

ver 0.19.2 (2014/11/02)
* input
  - curl: fix redirected streams
* playlist
  - don't allow empty playlist name
  - m3u: don't ignore unterminated last line
  - m3u: recognize the file suffix ".m3u8"
* decoder
  - ignore URI query string for plugin detection
  - faad: remove workaround for ancient libfaad2 ABI bug
  - ffmpeg: recognize MIME type audio/aacp
  - mad: fix negative replay gain values
* output
  - fix memory leak after filter initialization error
  - fall back to PCM if given DSD sample rate is not supported
* fix assertion failure on unsupported PCM conversion
* auto-disable plugins that require GLib when --disable-glib is used

ver 0.19.1 (2014/10/19)
* input
  - mms: fix deadlock bug
* playlist
  - extm3u: fix Extended M3U detection
  - m3u, extm3u, cue: fix truncated lines
* fix build failure on Mac OS X
* add missing file systemd/mpd.socket to tarball

ver 0.19 (2014/10/10)
* protocol
  - new commands "addtagid", "cleartagid", "listfiles", "listmounts",
    "listneighbors", "mount", "rangeid", "unmount"
  - "lsinfo" and "readcomments" allowed for remote files
  - "listneighbors" lists file servers on the local network
  - "playlistadd" supports file:///
  - "idle" with unrecognized event name fails
  - "list" on album artist falls back to the artist tag
  - "list" and "count" allow grouping
  - new "search"/"find" filter "modified-since"
  - "seek*" allows fractional position
  - close connection after syntax error
* database
  - proxy: forward "idle" events
  - proxy: forward the "update" command
  - proxy: copy "Last-Modified" from remote directories
  - simple: compress the database file using gzip
  - upnp: new plugin
  - cancel the update on shutdown
* storage
  - music_directory can point to a remote file server
  - nfs: new plugin
  - smbclient: new plugin
* playlist
  - cue: fix bogus duration of the last track
  - cue: restore CUE tracks from state file
  - soundcloud: use https instead of http
  - soundcloud: add default API key
* archive
  - read tags from songs in an archive
* input
  - alsa: new input plugin
  - curl: options "verify_peer" and "verify_host"
  - ffmpeg: update offset after seeking
  - ffmpeg: improved error messages
  - mms: non-blocking I/O
  - nfs: new input plugin
  - smbclient: new input plugin
* filter
  - volume: improved software volume dithering
* decoder:
  - vorbis, flac, opus: honor DESCRIPTION= tag in Xiph-based files as a comment to the song
  - audiofile: support scanning remote files
  - audiofile: log libaudiofile errors
  - dsdiff, dsf: report bit rate
  - dsdiff, dsf: implement seeking
  - dsf: support DSD512
  - dsf: support multi-channel files
  - dsf: fix big-endian bugs
  - dsf: fix noise at end of malformed file
  - mpg123: support ID3v2, ReplayGain and MixRamp
  - sndfile: support scanning remote files
  - sndfile: support tags "comment", "album", "track", "genre"
  - sndfile: native floating point playback
  - sndfile: optimized 16 bit playback
  - mp4v2: support playback of MP4 files.
* encoder:
  - shine: new encoder plugin
* output
  - alsa: support native DSD playback
  - alsa: rename "DSD over USB" to "DoP"
  - osx: fix hang after (un)plugging headphones
* threads:
  - the update thread runs at "idle" priority
  - the output thread runs at "real-time" priority
  - increase kernel timer slack on Linux
  - name each thread (for debugging)
* configuration
  - allow playlist directory without music directory
  - use XDG to auto-detect "music_directory" and "db_file"
* add tags "AlbumSort", "MUSICBRAINZ_RELEASETRACKID"
* disable global Latin-1 fallback for tag values
* new resampler option using libsoxr
* ARM NEON optimizations
* install systemd unit for socket activation
* Android port

ver 0.18.23 (2015/02/06)
* despotify: remove defunct plugin
* fix clock integer overflow on OS X
* fix gcc 5.0 warnings

ver 0.18.22 (2015/01/14)
* fix clang 3.6 warnings

ver 0.18.21 (2014/12/17)
* playlist
  - embcue: fix filename suffix detection
* decoder
  - ffmpeg: fix time stamp underflow

ver 0.18.20 (2014/12/08)
* decoder
  - ffmpeg: support FFmpeg 2.5
* fix build failure with musl

ver 0.18.19 (2014/11/26)
* archive
  - zzip: fix crash after seeking

ver 0.18.18 (2014/11/18)
* decoder
  - ffmpeg: support opus
* fix crash on failed filename charset conversion
* fix local socket detection from uid=0 (root)

ver 0.18.17 (2014/11/02)
* playlist
  - don't allow empty playlist name
  - m3u: recognize the file suffix ".m3u8"
* decoder
  - ignore URI query string for plugin detection
  - faad: remove workaround for ancient libfaad2 ABI bug
  - ffmpeg: recognize MIME type audio/aacp

ver 0.18.16 (2014/09/26)
* fix DSD breakage due to typo in configure.ac

ver 0.18.15 (2014/09/26)
* command
  - list: reset used size after the list has been processed
* fix MixRamp
* work around build failure on NetBSD

ver 0.18.14 (2014/09/11)
* protocol
  - fix range parser bug on certain 32 bit architectures
* decoder
  - audiofile: fix crash after seeking
  - ffmpeg: fix crash with ffmpeg/libav version 11
  - fix assertion failure after seeking

ver 0.18.13 (2014/08/31)
* protocol
  - don't change song on "seekcur" in random mode

* decoder
  - dsdiff, dsf: fix endless loop on malformed file
  - ffmpeg: support ffmpeg/libav version 11
  - gme: fix song duration
* output
  - alsa: fix endless loop at end of file in dsd_usb mode
* fix state file saver
* fix build failure on Darwin

ver 0.18.12 (2014/07/30)
* database
  - proxy: fix build failure with libmpdclient 2.2
  - proxy: fix add/search and other commands with libmpdclient < 2.9
* decoder
  - audiofile: improve responsiveness
  - audiofile: fix WAV stream playback
  - dsdiff, dsf: fix stream playback
  - dsdiff: fix metadata parser bug (uninitialized variables)
  - faad: estimate song duration for remote files
  - sndfile: improve responsiveness
* randomize next song when enabling "random" mode while not playing
* randomize next song when adding to single-song queue

ver 0.18.11 (2014/05/12)
* decoder
  - opus: fix missing song length on high-latency files
* fix race condition when using GLib event loop (non-Linux)

ver 0.18.10 (2014/04/10)
* decoder
  - ffmpeg: fix seeking bug
  - ffmpeg: handle unknown stream start time
  - gme: fix memory leak
  - sndfile: work around libsndfile bug on partial read
* don't interrupt playback when current song gets deleted

ver 0.18.9 (2014/03/02)
* protocol
  - "findadd" requires the "add" permission
* output
  - alsa: improved workaround for noise after manual song change
* decoder
  - vorbis: fix linker failure when libvorbis/libogg are static
* encoder
  - vorbis: fix another linker failure
* output
  - pipe: fix hanging child process due to blocked signals
* fix build failure due to missing signal.h include

ver 0.18.8 (2014/02/07)
* decoder
  - ffmpeg: support libav v10_alpha1
* encoder
  - vorbis: fix linker failure
* output
  - roar: documentation
* more robust Icy-Metadata parser
* fix Solaris build failure

ver 0.18.7 (2014/01/13)
* playlist
  - pls: fix crash after parser error
  - soundcloud: fix build failure with libyajl 2.0.1
* decoder
  - faad: fix memory leak
  - mpcdec: reject libmpcdec SV7 in configure script
* daemon: don't initialize supplementary groups when already running
  as the configured user

ver 0.18.6 (2013/12/24)
* input
  - cdio_paranoia: support libcdio-paranoia 0.90
* tags
  - riff: recognize upper-case "ID3" chunk name
* decoder
  - ffmpeg: use relative timestamps
* output
  - openal: fix build failure on Mac OS X
  - osx: fix build failure
* mixer
  - alsa: fix build failure with uClibc
* fix replay gain during cross-fade
* accept files without metadata

ver 0.18.5 (2013/11/23)
* configuration
  - fix crash when db_file is configured without music_directory
  - fix crash on "stats" without db_file/music_directory
* database
  - proxy: auto-reload statistics
  - proxy: provide "db_update" in "stats" response
* input
  - curl: work around stream resume bug (fixed in libcurl 7.32.0)
* decoder
  - fluidsynth: auto-detect by default
* clip 24 bit data from libsamplerate
* fix ia64, mipsel and other little-endian architectures
* fix build failures due to missing includes
* fix build failure with static libmpdclient

ver 0.18.4 (2013/11/13)
* decoder
  - dsdiff: fix byte order bug
* fix build failures due to missing includes
* libc++ compatibility

ver 0.18.3 (2013/11/08)
* fix stuck MPD after song change (0.18.2 regression)

ver 0.18.2 (2013/11/07)
* protocol:
  - "close" flushes the output buffer
* input:
  - cdio_paranoia: add setting "default_byte_order"
  - curl: fix bug with redirected streams
* playlist:
  - pls: fix reversed song order
* decoder:
  - audiofile: require libaudiofile 0.3 due to API breakage
  - dsf: enable DSD128
* enable buffering when starting playback (regression fix)
* fix build failures due to missing includes
* fix big-endian support

ver 0.18.1 (2013/11/04)
* protocol:
  - always ignore whitespace at the end of the line
* networking:
  - log UNIX domain path names instead of "localhost"
  - open listener sockets in the order they were configured
  - don't abort if IPv6 is not available
* output:
  - alsa: avoid endless loop in Raspberry Pi workaround
* filter:
  - autoconvert: fix "volume_normalization" with mp3 files
* add missing files to source tarball

ver 0.18 (2013/10/31)
* configuration:
  - allow tilde paths for socket
  - default filesystem charset is UTF-8 instead of ISO-8859-1
  - increase default buffer size to 4 MB
* protocol:
  - new command "readcomments" lists arbitrary file tags
  - new command "toggleoutput"
  - "find"/"search" with "any" does not match file name
  - "search" and "find" with base URI (keyword "base")
  - search for album artist falls back to the artist tag
  - re-add the "volume" command
* input:
  - curl: enable https
  - soup: plugin removed
* playlist:
  - lastfm: remove defunct Last.fm support
* decoder:
  - adplug: new decoder plugin using libadplug
  - dsf: don't play junk at the end of the "data" chunk
  - ffmpeg: drop support for pre-0.8 ffmpeg
  - flac: require libFLAC 1.2 or newer
  - flac: support FLAC files inside archives
  - opus: new decoder plugin for the Opus codec
  - vorbis: skip 16 bit quantisation, provide float samples
  - mikmod: add "loop" configuration parameter
  - modplug: add "loop_count" configuration parameter
  - mp4ff: obsolete plugin removed
* encoder:
  - opus: new encoder plugin for the Opus codec
  - vorbis: accept floating point input samples
* output:
  - new option "tags" may be used to disable sending tags to output
  - alsa: workaround for noise after manual song change
  - ffado: remove broken plugin
  - httpd: support HEAD requests
  - mvp: remove obsolete plugin
  - osx: disabled by default because it's unmaintained and unsupported
* improved decoder/output error reporting
* eliminate timer wakeup on idle MPD
* fix unresponsive MPD while waiting for stream
* port of the source code to C++11

ver 0.17.6 (2013/10/14)
* mixer:
  - alsa: fix busy loop when USB sound device gets unplugged
* decoder:
  - modplug: fix build with Debian package 1:0.8.8.4-4
* stored playlists:
  - fix loading playlists with references to local files
  - obey filesystem_charset for URLs

ver 0.17.5 (2013/08/04)
* protocol:
  - fix "playlistadd" with URI
  - fix "move" relative to current when there is no current song
* decoder:
  - ffmpeg: support "application/flv"
  - mikmod: adapt to libmikmod 3.2
* configure.ac:
  - detect system "ar"

ver 0.17.4 (2013/04/08)
* protocol:
  - allow to omit END in ranges (START:END)
  - don't emit IDLE_PLAYER before audio format is known
* decoder:
  - ffmpeg: support float planar audio (ffmpeg 1.1)
  - ffmpeg: fix AVFrame allocation
* player:
  - implement missing "idle" events on output errors
* clock: fix build failure

ver 0.17.3 (2013/01/06)
* output:
  - osx: fix pops during playback
  - recorder: fix I/O error check
  - shout: fix memory leak in error handler
  - recorder, shout: support Ogg packets that span more than one page
* decoder:
  - ffmpeg: ignore negative time stamps
  - ffmpeg: support planar audio
* playlist:
  - cue: fix memory leak
  - cue: fix CUE files with only one track

ver 0.17.2 (2012/09/30)
* protocol:
  - fix crash in local file check
* decoder:
  - fluidsynth: remove throttle (requires libfluidsynth 1.1)
  - fluidsynth: stop playback at end of file
  - fluidsynth: check MIDI file format while scanning
  - fluidsynth: add sample rate setting
  - wavpack: support all APEv2 tags
* output:
  - httpd: use monotonic clock, avoid hiccups after system clock adjustment
  - httpd: fix throttling bug after resuming playback
* playlist:
  - cue: map "PERFORMER" to "artist" or "album artist"
* mapper: fix non-UTF8 music directory name
* mapper: fix potential crash in file permission check
* playlist: fix use-after-free bug
* playlist: fix memory leak
* state_file: save song priorities
* player: disable cross-fading in "single" mode
* update: fix unsafe readlink() usage
* configure.ac:
  - don't auto-detect the vorbis encoder when Tremor is enabled

ver 0.17.1 (2012/07/31)
* protocol:
  - require appropriate permissions for searchadd{,pl}
* tags:
  - aiff: support the AIFC format
  - ape: check for ID3 if no usable APE tag was found
* playlist:
  - cue: support file types "MP3", "AIFF"
* output:
  - fix noisy playback with conversion and software volume

ver 0.17 (2012/06/27)
* protocol:
  - support client-to-client communication
  - "update" and "rescan" need only "CONTROL" permission
  - new command "seekcur" for simpler seeking within current song
  - new command "config" dumps location of music directory
  - add range parameter to command "load"
  - print extra "playlist" object for embedded CUE sheets
  - new commands "searchadd", "searchaddpl"
* input:
  - cdio_paranoia: new input plugin to play audio CDs
  - curl: enable CURLOPT_NETRC
  - curl: non-blocking I/O
  - soup: new input plugin based on libsoup
* tags:
  - RVA2: support separate album/track replay gain
* decoder:
  - mpg123: implement seeking
  - ffmpeg: drop support for pre-0.5 ffmpeg
  - ffmpeg: support WebM
  - oggflac: delete this obsolete plugin
  - dsdiff: new decoder plugin
* output:
  - alsa: support DSD-over-USB (dCS suggested standard)
  - httpd: support for streaming to a DLNA client
  - openal: improve buffer cancellation
  - osx: allow user to specify other audio devices
  - osx: implement 32 bit playback
  - shout: add possibility to set url
  - roar: new output plugin for RoarAudio
  - winmm: fail if wrong device specified instead of using default device
* mixer:
  - alsa: listen for external volume changes
* playlist:
  - allow references to songs outside the music directory
  - new CUE parser, without libcue
  - soundcloud: new plugin for accessing soundcloud.com
* state_file: add option "restore_paused"
* cue: show CUE track numbers
* allow port specification in "bind_to_address" settings
* support floating point samples
* systemd socket activation
* improve --version output
* WIN32: fix renaming of stored playlists with non-ASCII names


ver 0.16.8 (2012/04/04)
* fix for libsamplerate assertion failure
* decoder:
  - vorbis (and others): fix seeking at startup
  - ffmpeg: read the "year" tag
* encoder:
  - vorbis: generate end-of-stream packet before tag
  - vorbis: generate end-of-stream packet when playback ends
* output:
  - jack: check for connection failure before starting playback
  - jack: workaround for libjack1 crash bug
  - osx: fix stuttering due to buffering bug
* fix endless loop in text file reader
* update: skip symlinks in path that is to be updated


ver 0.16.7 (2012/02/04)
* input:
  - ffmpeg: support libavformat 0.7
* decoder:
  - ffmpeg: support libavformat 0.8, libavcodec 0.9
  - ffmpeg: support all MPD tags
* output:
  - httpd: fix excessive buffering
  - openal: force 16 bit playback, as 8 bit doesn't work
  - osx: remove sleep call from render callback
  - osx: clear render buffer when there's not enough data
* fix moving after current song


ver 0.16.6 (2011/12/01)
* decoder:
  - fix assertion failure when resuming streams
  - ffmpeg: work around bogus channel count
* encoder:
  - flac, null, wave: fix buffer corruption bug
  - wave: support packed 24 bit samples
* mapper: fix the bogus "not a directory" error message
* mapper: check "x" and "r" permissions on music directory
* log: print reason for failure
* event_pipe: fix WIN32 regression
* define WINVER in ./configure
* WIN32: autodetect filesystem encoding


ver 0.16.5 (2011/10/09)
* configure.ac
  - disable assertions in the non-debugging build
  - show solaris plugin result correctly
  - add option --enable-solaris-output
* pcm_format: fix 32-to-24 bit conversion (the "silence" bug)
* input:
  - rewind: reduce heap usage
* decoder:
  - ffmpeg: higher precision timestamps
  - ffmpeg: don't require key frame for seeking
  - fix CUE track seeking
* output:
  - openal: auto-fallback to mono if channel count is unsupported
* player:
  - make seeking to CUE track more reliable
  - the "seek" command works when MPD is stopped
  - restore song position from state file (bug fix)
  - fix crash that sometimes occurred when audio device fails on startup
  - fix absolute path support in playlists
* WIN32: close sockets properly
* install systemd service file if systemd is available


ver 0.16.4 (2011/09/01)
* don't abort configure when avahi is not found
* auto-detect libmad without pkg-config
* fix memory leaks
* don't resume playback when seeking to another song while paused
* apply follow_inside_symlinks to absolute symlinks
* fix playback discontinuation after seeking
* input:
  - curl: limit the receive buffer size
  - curl: implement a hard-coded timeout of 10 seconds
* decoder:
  - ffmpeg: workaround for semantic API change in recent ffmpeg versions
  - flac: validate the sample rate when scanning the tag
  - wavpack: obey all decoder commands, stop at CUE track border
* encoder:
  - vorbis: don't send end-of-stream on flush
* output:
  - alsa: fix SIGFPE when alsa announces a period size of 0
  - httpd: don't warn on client disconnect
  - osx: don't drain the buffer when closing
  - pulse: fix deadlock when resuming the stream
  - pulse: fix deadlock when the stream was suspended


ver 0.16.3 (2011/06/04)
* fix assertion failure in audio format mask parser
* fix NULL pointer dereference in playlist parser
* fix playlist files in base music directory
* database: allow directories with just playlists
* decoder:
  - ffmpeg: support libavcodec 0.7


ver 0.16.2 (2011/03/18)
* configure.ac:
  - fix bashism in tremor test
* decoder:
  - tremor: fix configure test
  - gme: detect end of song
* encoder:
  - vorbis: reset the Ogg stream after flush
* output:
  - httpd: fix uninitialized variable
  - httpd: include sys/socket.h
  - oss: AFMT_S24_PACKED is little-endian
  - oss: disable 24 bit playback on FreeBSD


ver 0.16.1 (2011/01/09)
* audio_check: fix parameter in prototype
* add void casts to suppress "result unused" warnings (clang)
* input:
  - ffado: disable by default
* decoder:
  - mad: work around build failure on Solaris
  - resolve modplug vs. libsndfile cflags/headers conflict
* output:
  - solaris: add missing parameter to open_cloexec() cal
  - osx: fix up audio format first, then apply it to device
* player_thread: discard empty chunks while cross-fading
* player_thread: fix assertion failure due to early seek
* output_thread: fix double lock


ver 0.16 (2010/12/11)
* protocol:
  - send song modification time to client
  - added "update" idle event
  - removed the deprecated "volume" command
  - added the "findadd" command
  - range support for "delete"
  - "previous" really plays the previous song
  - "addid" with negative position is deprecated
  - "load" supports remote playlists (extm3u, pls, asx, xspf, lastfm://)
  - allow changing replay gain mode on-the-fly
  - omitting the range end is possible
  - "update" checks if the path is malformed
* archive:
  - iso: renamed plugin to "iso9660"
  - zip: renamed plugin to "zzip"
* input:
  - lastfm: obsolete plugin removed
  - ffmpeg: new input plugin using libavformat's "avio" library
* tags:
  - added tags "ArtistSort", "AlbumArtistSort"
  - id3: revised "performer" tag support
  - id3: support multiple values
  - ape: MusicBrainz tags
  - ape: support multiple values
* decoders:
  - don't try a plugin twice (MIME type & suffix)
  - don't fall back to "mad" unless no plugin matches
  - ffmpeg: support multiple tags
  - ffmpeg: convert metadata to generic format
  - ffmpeg: implement the libavutil log callback
  - sndfile: new decoder plugin based on libsndfile
  - flac: moved CUE sheet support to a playlist plugin
  - flac: support streams without STREAMINFO block
  - mikmod: sample rate is configurable
  - mpg123: new decoder plugin based on libmpg123
  - sidplay: support sub-tunes
  - sidplay: implemented songlength database
  - sidplay: support seeking
  - sidplay: play monaural SID tunes in mono
  - sidplay: play mus, str, prg, x00 files
  - wavpack: activate 32 bit support
  - wavpack: allow more than 2 channels
  - mp4ff: rename plugin "mp4" to "mp4ff"
* encoders:
  - twolame: new encoder plugin based on libtwolame
  - flac: new encoder plugin based on libFLAC
  - wave: new encoder plugin for PCM WAV format
* output:
  - recorder: new output plugin for recording radio streams
  - alsa: don't recover on CANCEL
  - alsa: fill period buffer with silence before draining
  - openal: new output plugin
  - pulse: announce "media.role=music"
  - pulse: renamed context to "Music Player Daemon"
  - pulse: connect to server on MPD startup, implement pause
  - jack: require libjack 0.100
  - jack: don't disconnect during pause
  - jack: connect to server on MPD startup
  - jack: added options "client_name", "server_name"
  - jack: clear ring buffers before activating
  - jack: renamed option "ports" to "destination_ports"
  - jack: support more than two audio channels
  - httpd: bind port when output is enabled
  - httpd: added name/genre/website configuration
  - httpd: implement "pause"
  - httpd: bind_to_address support (including IPv6)
  - oss: 24 bit support via OSS4
  - win32: new output plugin for Windows Wave
  - shout, httpd: more responsive to control commands
  - wildcards allowed in audio_format configuration
  - consistently lock audio output objects
* player:
  - drain audio outputs at the end of the playlist
* mixers:
  - removed support for legacy mixer configuration
  - reimplemented software volume as mixer+filter plugin
  - per-device software/hardware mixer setting
* commands:
  - added new "status" line with more precise "elapsed time"
* update:
  - automatically update the database with Linux inotify
  - support .mpdignore files in the music directory
  - sort songs by album name first, then disc/track number
  - rescan after metadata_to_use change
* normalize: upgraded to AudioCompress 2.0
  - automatically convert to 16 bit samples
* replay gain:
  - reimplemented as a filter plugin
  - fall back to track gain if album gain is unavailable
  - optionally use hardware mixer to apply replay gain
  - added mode "auto"
  - parse replay gain from APE tags
* log unused/unknown block parameters
* removed the deprecated "error_file" option
* save state when stopped
* renamed option "--stdout" to "--stderr"
* removed options --create-db and --no-create-db
* state_file: save only if something has changed
* database: eliminated maximum line length
* log: redirect stdout/stderr to /dev/null if syslog is used
* set the close-on-exec flag on all file descriptors
* pcm_volume, pcm_mix: implemented 32 bit support
* support packed 24 bit samples
* CUE sheet support
* support for MixRamp tags
* obey $(sysconfdir) for default mpd.conf location
* build with large file support by default
* added test suite ("make check")
* require GLib 2.12
* added libwrap support
* make single mode 'sticky'


ver 0.15.17 (2011/??/??)
* encoder:
  - vorbis: reset the Ogg stream after flush
* decoders:
  - vorbis: fix tremor support


ver 0.15.16 (2011/03/13)
* output:
  - ao: initialize the ao_sample_format struct
  - jack: fix crash with mono playback
* encoders:
  - lame: explicitly configure the output sample rate
* update: log all file permission problems


ver 0.15.15 (2010/11/08)
* input:
  - rewind: fix assertion failure
* output:
  - shout: artist comes first in stream title


ver 0.15.14 (2010/11/06)
* player_thread: fix assertion failure due to wrong music pipe on seek
* output_thread: fix assertion failure due to race condition in OPEN
* input:
  - rewind: fix double free bug
* decoders:
  - mp4ff, ffmpeg: add extension ".m4b" (audio book)


ver 0.15.13 (2010/10/10)
* output_thread: fix race condition after CANCEL command
* output:
  - httpd: fix random data in stream title
  - httpd: MIME type audio/ogg for Ogg Vorbis
* input:
  - rewind: update MIME not only once
  - rewind: enable for MMS


ver 0.15.12 (2010/07/20)
* input:
  - curl: remove assertion after curl_multi_fdset()
* tags:
  - rva2: set "gain", not "peak"
* decoders:
  - wildmidi: support version 0.2.3


ver 0.15.11 (2010/06/14)
* tags:
  - ape: support album artist
* decoders:
  - mp4ff: support tags "album artist", "albumartist", "band"
  - mikmod: fix memory leak
  - vorbis: handle uri==NULL
  - ffmpeg: fix memory leak
  - ffmpeg: free AVFormatContext on error
  - ffmpeg: read more metadata
  - ffmpeg: fix libavformat 0.6 by using av_open_input_stream()
* playlist: emit IDLE_OPTIONS when resetting single mode
* listen: make get_remote_uid() work on BSD


ver 0.15.10 (2010/05/30)
* input:
  - mms: fix memory leak in error handler
  - mms: initialize the "eof" attribute
* decoders:
  - mad: properly calculate ID3 size without libid3tag


ver 0.15.9 (2010/03/21)
* decoders:
  - mad: fix crash when seeking at end of song
  - mpcdec: fix negative shift on fixed-point samples
  - mpcdec: fix replay gain formula with v8
* playlist: fix single+repeat in random mode
* player: postpone song tags during cross-fade


ver 0.15.8 (2010/01/17)
* input:
  - curl: allow rewinding with Icy-Metadata
* decoders:
  - ffmpeg, flac, vorbis: added more flac/vorbis MIME types
  - ffmpeg: enabled libavformat's file name extension detection
* dbUtils: return empty tag value only if no value was found
* decoder_thread: fix CUE track playback
* queue: don't repeat current song in consume mode


ver 0.15.7 (2009/12/27)
* archive:
  - close archive when stream is closed
  - iso, zip: fixed memory leak in destructor
* input:
  - file: don't fall back to parent directory
  - archive: fixed memory leak in error handler
* tags:
  - id3: fix ID3v1 charset conversion
* decoders:
  - eliminate jitter after seek failure
  - ffmpeg: don't try to force stereo
  - wavpack: allow fine-grained seeking
* mixer: explicitly close all mixers on shutdown
* mapper: fix memory leak when playlist_directory is not set
* mapper: apply filesystem_charset to playlists
* command: verify playlist name in the "rm" command
* database: return multiple tag values per song


ver 0.15.6 (2009/11/18)
* input:
  - lastfm: fixed variable name in GLib<2.16 code path
  - input/mms: require libmms 0.4
* archive:
  - zzip: require libzzip 0.13
* tags:
  - id3: allow 4 MB RIFF/AIFF tags
* decoders:
  - ffmpeg: convert metadata
  - ffmpeg: align the output buffer
  - oggflac: rewind stream after FLAC detection
  - flac: fixed CUE seeking range check
  - flac: fixed NULL pointer dereference in CUE code
* output_thread: check again if output is open on PAUSE
* update: delete ignored symlinks from database
* database: increased maximum line length to 32 kB
* sticker: added fallback for sqlite3_prepare_v2()


ver 0.15.5 (2009/10/18)
* input:
  - curl: don't abort if a packet has only metadata
  - curl: fixed endless loop during buffering
* tags:
  - riff, aiff: fixed "limited range" gcc warning
* decoders:
  - flac: fixed two memory leaks in the CUE tag loader
* decoder_thread: change the fallback decoder name to "mad"
* output_thread: check again if output is open on CANCEL
* update: fixed memory leak during container scan


ver 0.15.4 (2009/10/03)
* decoders:
  - vorbis: revert "faster tag scanning with ov_test_callback()"
  - faad: skip assertion failure on large ID3 tags
  - ffmpeg: use the "artist" tag if "author" is not present
* output:
  - osx: fix the OS X 10.6 build


ver 0.15.3 (2009/08/29)
* decoders:
  - vorbis: faster tag scanning with ov_test_callback()
* output:
  - fix stuttering due to uninitialized variable
* update: don't re-read unchanged container files


ver 0.15.2 (2009/08/15)
* tags:
  - ape: check the tag size (fixes integer underflow)
  - ape: added protection against large memory allocations
* decoders:
  - mad: skip ID3 frames when libid3tag is disabled
  - flac: parse all replaygain tags
  - flac: don't allocate cuesheet twice (memleak)
* output:
  - shout: fixed stuck pause bug
  - shout: minimize the unpause latency
* update: free empty path string (memleak)
* update: free temporary string in container scan (memleak)
* directory: free empty directories after removing them (memleak)


ver 0.15.1 (2009/07/15)
* decoders:
  - flac: fix assertion failure in tag_free() call
* output:
  - httpd: include sys/types.h (fixes Mac OS X)
* commands:
  - don't resume playback when stopping during pause
* database: fixed NULL pointer dereference after charset change
* log: fix double free() bug during shutdown


ver 0.15 (2009/06/23)
* input:
  - parse Icy-Metadata
  - added support for the MMS protocol
  - hide HTTP password in playlist
  - lastfm: new input plugin for last.fm radio (experimental and incomplete!)
  - curl: moved proxy settings to "input" block
* tags:
  - support the "album artist" tag
  - support MusicBrainz tags
  - parse RVA2 tags in mp3 files
  - parse ID3 tags in AIFF/RIFF/WAV files
  - ffmpeg: support new metadata API
  - ffmpeg: added support for the tags comment, genre, year
* decoders:
  - audiofile: streaming support added
  - audiofile: added 24 bit support
  - modplug: another MOD plugin, based on libmodplug
  - mikmod disabled by default, due to severe security issues in libmikmod
  - sidplay: new decoder plugin for C64 SID (using libsidplay2)
  - fluidsynth: new decoder plugin for MIDI files (using libfluidsynth,
    experimental due to shortcomings in libfluidsynth)
  - wildmidi: another decoder plugin for MIDI files (using libwildmidi)
  - flac: parse stream tags
  - mpcdec: support the new libmpcdec SV8 API
  - added configuration option to disable decoder plugins
  - flac: support embedded cuesheets
  - ffmpeg: updated list of supported formats
* audio outputs:
  - added option to disable audio outputs by default
  - wait 10 seconds before reopening after play failure
  - shout: enlarged buffer size to 32 kB
  - null: allow disabling synchronization
  - mvp: fall back to stereo
  - mvp: fall back to 16 bit audio samples
  - mvp: check for reopen errors
  - mvp: fixed default device detection
  - pipe: new audio output plugin which runs a command
  - alsa: better period_time default value for high sample rates
  - solaris: new audio output plugin for Solaris /dev/audio
  - httpd: new audio output plugin for web based streaming, similar to icecast
     but built in.
* commands:
  - "playlistinfo" and "move" supports a range now
  - added "sticker database", command "sticker", which allows clients
     to implement features like "song rating"
  - added "consume" command which removes a song after play
  - added "single" command, if activated, stops playback after current song or
     repeats the song if "repeat" is active.
* mixers:
  - rewritten mixer code to support multiple mixers
  - new pulseaudio mixer
  - alsa: new mixer_index option supports choosing between multiple
    identically-named controls on a device.
* Add audio archive extraction support:
  - bzip2
  - iso9660
  - zip
* the option "error_file" was removed, all messages are logged into
   "log_file"
* support logging to syslog
* fall back to XDG music directory if no music_directory is configured
* failure to read the state file is non-fatal
* --create-db starts the MPD daemon instead of exiting
* playlist_directory and music_directory are optional
* playlist: recalculate the queued song after random is toggled
* playlist: don't unpause on delete
* pause when all audio outputs fail to play
* daemon: ignore "user" setting if already running as that user
* listen: fix broken client IP addresses in log
* listen: bind failure on secondary address is non-fatal
* 24/32 bit audio support
* print available protocols in --version
* fill buffer after seeking
* choose the fallback resampler at runtime
* steps taken towards win32 compatibility
* require glib 2.6 or greater
* built-in documentation using doxygen and docbook


ver 0.14.2 (2009/02/13)
* configure.ac:
  - define HAVE_FFMPEG after all checks
* decoders:
  - ffmpeg: added support for the tags comment, genre, year
  - ffmpeg: don't warn of empty packet output
  - ffmpeg: check if the time stamp is valid
  - ffmpeg: fixed seek integer overflow
  - ffmpeg: enable WAV streaming
  - ffmpeg: added TTA support
  - wavpack: pass NULL if the .wvc file fails to open
  - mikmod: call MikMod_Exit() only in the finish() method
  - aac: fix stream metadata
* audio outputs:
  - jack: allocate ring buffers before connecting
  - jack: clear "shutdown" flag on reconnect
  - jack: reduced sleep time to 1ms
  - shout: fixed memory leak in the mp3 encoder
  - shout: switch to blocking mode
  - shout: use libshout's synchronization
  - shout: don't postpone metadata
  - shout: clear buffer before calling the encoder
* mapper: remove trailing slashes from music_directory
* player: set player error when output device fails
* update: recursively purge deleted directories
* update: free deleted subdirectories

ver 0.14.1 (2009/01/17)
* decoders:
  - mp4: support the writer/composer tag
  - id3: strip leading and trailing whitespace from ID3 tags
  - oggvorbis: fix tremor support
  - oggvorbis: disable seeking on remote files
* audio outputs:
  - jack: allocate default port names (fixes a crash)
* update:
  - refresh stats after update
  - save the database even if it is empty
* input_curl:
  - use select() to eliminate busy loop during connect
  - honour http_proxy_* config directives
  - fix assertion failure on "connection refused"
  - fix assertion failure with empty HTTP responses
* corrected the sample calculation in the fallback resampler
* log: automatically append newline
* fix setenv() conflict on Solaris
* configure.ac: check for pkg-config before using it
* fix minor memory leak in decoder_tag()
* fix cross-fading bug: it used to play some chunks of the new song twice
* playlist
  - fix assertion failure during playlist load
  - implement Fisher-Yates shuffle properly
  - safely search the playlist for deleted song
* use custom PRNG for volume dithering (speedup)
* detect libid3tag without pkg-config

ver 0.14 (2008/12/25)
* audio outputs:
  - wait 10 seconds before reopening a failed device
  - fifo: new plugin
  - null: new plugin
  - shout: block while trying to connect instead of failing
  - shout: new timeout parameter
  - shout: support mp3 encoding and the shoutcast protocol
  - shout: send silence during pause, so clients don't get disconnected
* decoders:
  - ffmpeg: new plugin
  - wavpack: new plugin
  - aac: stream support added
  - mod: disabled by default due to critical bugs in all libmikmod versions
* commands:
  - "addid" takes optional second argument to specify position
  - "idle" notifies the client when a notable change occurs
* Zeroconf support using Bonjour
* New zeroconf_enabled option so that Zeroconf support can be disabled
* Stop the player/decode processes when not playing to allow the CPU to sleep
* Fix a bug where closing an ALSA dmix device could cause MPD to hang
* Support for reading ReplayGain from LAME tags on MP3s
* MPD is now threaded, which greatly improves performance and stability
* memory usage reduced by merging duplicate tags in the database
* support connecting via unix domain socket
* allow authenticated local users to add any local file to the playlist
* 24 bit audio support
* optimized PCM conversions and dithering
* much code has been replaced by using GLib
* the HTTP client has been replaced with libcurl
* symbolic links in the music directory can be disabled; the default
  is to ignore symlinks pointing outside the music directory

ver 0.13.0 (2007/5/28)
* New JACK audio output
* Support for "file" as an alternative to "filename" in search, find, and list
* FLAC 1.1.3 API support
* New playlistadd command for adding to stored playlists
* New playlistclear command for clearing stored playlists
* Fix a bug where "find any" and "list <type> any" wouldn't return any results
* Make "list any" return an error instead of no results and an OK
* New gapless_mp3_playback option to disable gapless MP3 playback
* Support for seeking HTTP streams
* Zeroconf support using Avahi
* libsamplerate support for high quality audio resampling
* ID3v2 "Original Artist/Performer" tag support
* New playlistsearch command for searching the playlist (similar to "search")
* New playlistfind command for finding songs in the playlist (similar to "find")
* libmikmod 3.2.0 beta support
* New tagtypes command for retrieving a list of available tag types
* Fix a bug where no ACK was returned if loading a playlist failed
* Fix a bug where db_update in stats would be 0 after initial database creation
* New count command for getting stats on found songs (similar to "find")
* New playlistmove command for moving songs in stored playlists
* New playlistdelete command for deleting songs from stored playlists
* New rename command for renaming stored playlists
* Increased default buffer_before_play from 0% to 10% to prevent skipping
* Lots of bug fixes, cleaned up code, and performance improvements

ver 0.12.2 (2007/3/20)
* Fix a bug where clients could cause MPD to segfault

ver 0.12.1 (2006/10/10)
* Fix segfault when scanning an MP3 that has a Xing tag with 0 frames
* Fix segfault when there's no audio output specified and one can't be detected
* Fix handling of escaping in quotes
* Allow a quality of -1 to be specified for shout outputs
* A few minor cleanups

ver 0.12.0 (2006/9/22)
* New audio output code which supports:
  * A plugin-like architecture
  * Non-libao ("native") outputs:
    * ALSA
    * OSS
    * OS X
    * Media MVP
    * PulseAudio
    * Shout (Icecast or Shoutcast)
  * Playing through multiple outputs at once
  * Enabling/disabling outputs while MPD is running
  * Saving output state (enabled/disabled) to the state_file
* OggFLAC support
* Musepack support
* Gapless MP3 playback
* MP3 ReplayGain support (using ID3v2 tags only)
* Support for MP2 files if MP3 support is enabled
* Composer, Performer, Comment, and Disc metadata support
* New outputs command for listing available audio outputs
* New enableoutput and disableoutput commands for enabling/disabling outputs
* New plchangesposid command for a stripped down version of plchanges
* New addid command for adding to the playlist and returning a song ID
* New commands and notcommands commands for checking available commands
* Can now specify any supported metadata type or "any" in search, find, and list
* New volume_normalization parameter for enabling Audio Compress normalization
* New metadata_to_use parameter for choosing supported metadata types
* New pid_file parameter for saving the MPD process ID to the specified file
* The db_file parameter is now required
* The port parameter is now optional (defaults to 6600)
* Can specify bind_to_address multiple times
* New --kill argument for killing MPD if pid_file is specified
* Removed --update-db argument (use the update function in your client instead)
* New mpdconf.example
* New mpd.conf man page 
* Removed bundled libmad and libid3tag
* Lots of bug fixes, cleaned up code, and performance improvements

ver 0.11.5 (2004/11/1)
1) New id3v1_encoding config option to configure the id3v1 tag encoding (patch
from dottedmag)
2) Strip '\r' from m3u playlists (thank you windows)
3) Use random() instead of rand() for playlist randomizing
4) Fix a bug trying skipping some commented lines in m3u playlist files
5) Fix a bug when fetching metadata from streams that may cause certain
weirdnesses
6) Fix a bug where replaygain preamp was used on files w/o replaygain tags
7) Fix a busy loop when trying to prebuffer a nonexistant or missing stream
8) Fix a bug in forgetting to remove leading ' ' in content-type for http
streams
9) Check for ice-name in http headers
10) Be sure the strip all '\n' chars in tags
11) Set $HOME env variable when setuid'ing, this should fix the /root/.mcop
errors triggered by arts/libao

ver 0.11.4 (2004/7/26)
1) Fixed a segfault when decoding mp3's with corrupt id3v2 tags
2) Fixed a memory leak when encountering id3v2 tags in mp3 decoder

ver 0.11.3 (2004/7/21)
1) Add support for http authentication for streams
2) Added replaygain pre-amp support
3) Better error handling for fread() in inputStream_file
4) Fixed a bug so that when a freeAllInterfaces is called, it sets
max_interface_connections to 0.  This prevents potential segfaults and other
nastiness for forked processes, like the player and update-er (do to
interfacePrintWithFD()).
5) Allow blockingWrite() to handle errors more gracefully (for example, if the
disc is full, and thus the write() fails or can't be completed, we just skip
this write() and continue, instead of getting stuck in an infinite loop until
the write() becomes successful)
6) Updated mpdconf.example from sbh/avuton
7) If "user" is specified, then convert ~ in paths to the user's home path
specified by "user" config paramter (not the actual current user running mpd).

ver 0.11.2 (2004/7/5) 
1) Work around in computing total time for mp3's whose first valid mpeg frame is
not layer III
2) Fix mp3 and mp4 decoders when seeking past the end of the file
3) Fix replaygain for flac and vorbis
4) Fix memory leaks in flac decoder (from normalperson)
5) Fix Several other bugs in playlist.c and directory.c (from normalperson)

ver 0.11.1 (2004/6/24)
1) Fix a bug that caused "popping" at the beginning of mp3's
2) Fix playlistid command
3) Fix move commands so they don't mess up the song id's
4) Added support for HTTP Proxy
5) Detect and skip recursive links in the music directory
6) Fix addPathToDB() so updating on a specific path doesn't exist correctly adds
the parent directories to the DB

ver 0.11.0 (2004/6/18)
1) Support for playing mp3 and Ogg Vorbis streams
2) Non-blocking Update
3) Replaygain support for Ogg Vorbis and FLAC (by Eric Moore aka AliasMrJones)
4) audio_output_format option that allows for all audio output to be converted
to a format compatible with any sound card
5) Own routines for to always support UTF-8 <-> ISO-8859-1 conversion
6) Added "Id" and "Pos" metadata for songs in playlist
7) Added commands: plchanges, currentsong, playid, seekid, playlistid, moveid,
swapid, deleteid
8) UTF-8 validation of all tags
9) Update specific files/directories (for fast, incremental updating)
10) Added ACK error codes
11) Mod file support
12) Added command_list_ok_begin
13) Play after stop resumes from last position in the playlist
14) Play while pause resumes playback
15) Better signal handling by mackstann
16) Cleanup decoder interface (now called InputPlugins)
17) --create-db no long starts the daemon
18) --no-daemon outputs to log files
19) --stdout sends output to stdout/stderr
20) Default port is now 6600
21) Lots of other cleanups and Bugfixes

ver 0.10.4 (2004/5/26)
1) Fix configure problems on OpenBSD with langinfo and iconv
2) Fix an infinte loop when writing to an interface and it has expired
3) Fix a segfault in decoding flac's
4) Ingore CRC stuff in mp3's since some encoders did not compute the CRC
correctly
5) Fix a segfault in processing faulty mp4 metadata

ver 0.10.3 (2004/4/2)
1) Fix a segfault when a blanck line is sent from a client
2) Fix for loading playlists on platforms where char is unsigned
3) When pausing, release audio device after we say pause is successful (this
makes pause appear to not lag)
4) When returning errors for unknown types by player, be sure to copy the
filename
5) add --disable-alsa for disabling alsa mixer support
6) Use select() for a portable usleep()
7) For alsa mixer, default to "Master' element, not first element

ver 0.10.2 (2004/3/25)
1) Add suport for AAC
2) Substitute '\n' with ' ' in tag info
3) Remove empty directories from db
4) Resume from current position in song when using state file
5) Pause now closes the music device, and reopens it on resuming
6) Fix unnecessary big endian byte swapping
7) If locale is "C" or "POSIX", then use ISO-8859-1 as the fs charset
8) Fix a bug where alsa mixer wasn't detecting volume changes
9) For alsa and software mixer, show volume to be the same as it was set (even
if its not the exact volume)
10) Report bitrate for wave files
11) Compute song length of CBR mp3's more accurately

ver 0.10.1 (2004/3/7)
1) Check to see if we need to add "-lm" when linking mpd
2) Fix issues with skipping bad frames in an mp3 (this way we get the correct
samplerate and such)
3) Fix crossfading bug with ogg's
4) Updated libmad and libid3tag included w/ source to 0.15.1b

ver 0.10.0 (2004/3/3)
1) Use UTF-8 for all client communications
2) Crossfading support
3) Password Authentication (all in plaintext)
4) Software mixer
5) Buffer Size is configurable
6) Reduced Memory consumption (use directory tree for search and find)
7) Bitrate support for Flac
8) setvol command (deprecates volume command)
9) add command takes directories
10) Path's in config file now work with ~
11) Add samplerate,bits, and channels to status
12) Reenable playTime in stats display
13) Fix a segfault when doing: add ""
14) Fix a segfault with flac vorbis comments simply being "="
15) Fix a segfault/bug in queueNextSong with repeat+random
16) Fix a bug, where one process may segfault, and cause more processes to spawn
w/o killing ones that lost their parent.
17) Fix a bug when the OSS device was unable to fetch the current volume,
it would close the device (when it maybe previously closed by the exact same
code)
18) command.c cleanup by mackstann
19) directory.c and command.c cleanup by tw-nym

ver 0.9.4 (2004/1/21)
1) Fix a bug where updated tag info wasn't being detected
2) Set the default audio write size to 1024 bytes (should decrease cpu load a
bit on some machines).
3) Make audio write size configurable via "audio_write_size" config option
4) Tweak output buffer size for connections by detecting the kernel output
buffer size.

ver 0.9.3 (2003/10/31)
1) Store total time/length of songs in db and display in *info commands
2) Display instantaneous bitrate in status command
3) Add Wave Support using libaudiofile (Patch from normalperson)
4) Command code cleanup (Patch from tw-nym)
5) Optimize listing of playlists (10-100x faster)
6) Optimize interface output (write in 4kB chunks instead of on every '\n')
7) Fix bug that prevented rm command from working
8) Fix bug where deleting current song skips the next song
9) Use iconv to convert vorbis comments from UTF-8 to Latin1

ver 0.9.2 (2003/10/6)
1) Fix FreeBSD Compilation Problems
2) Fix bug in move command
3) Add mixer_control options to configure which mixer control/device mpd
controls
4) Randomize on play -1
5) Fix a bug in toggling repeat off and at the end of the playlist

ver 0.9.1 (2003/9/30)
1) Fix a statement in the middle of declarations in listen.c, causes error for
gcc 2.7

ver 0.9.0 (2003/9/30)
1) Random play mode
2) Alsa Mixer Support
3) Save and Restore "state"
4) Default config file locations (.mpdconf and /etc/mpd.conf)
5) Make db file locations configurable
6) Move songs around in the playlist
7) Gapless playback
8) Use Xing tags for mp3's
9) Remove stop_on_error
10) Seeking support
11) Playlists can be loaded and deleted from subdirectories
12) Complete rewrite of player layer (fork()'s only once, opens and closes
audio device as needed).
13) Eliminate use and dependence of SIGIO
14) IPv6 support
15) Solaris compilations fixes
16) Support for different log levels
17) Timestamps for log entries
18) "user" config parameter for setuid (patch from Nagilum)
19) Other misc features and bug fixes

ver 0.8.7 (2003/9/3)
1) Fix a memory leak.  When closing a interface, was called close() on the fd
instead of calling fclose() on the fp that was opened with fdopen().

ver 0.8.6 (2003/8/25)
1) Fix a memory leak when a buffered existed, and a connection was unexpectedly
closed, and i wasn't free'ing the buffer apropriatly.

ver 0.8.5 (2003/8/17)
1) Fix a bug where an extra end of line is returned when attempting to play a
non existing file.  This causes parsing errors for clients.

ver 0.8.4 (2003/8/13)
1) Fix a bug where garbage is returned with errors in "list" command

ver 0.8.3 (2003/8/12) 
1) Fix a compilation error on older linux systems
2) Fix a bug in searching by title
3) Add "list" command
4) Add config options for specifying libao driver/plugin and options
5) Add config option to specify which address to bind to
6) Add support for loading and saving absolute pathnames in saved playlists
7) Playlist no longer creates duplicate entries for song data (more me
efficient)
8) Songs deleted from the db are now removed for the playlist as well

ver 0.8.2 (2003/7/22)
1) Increased the connection que for listen() from 0 to 5
2) Cleanup configure makefiles so that mpd uses MPD_LIBS and MPD_CFLAGS
rather than LIBS and CFLAGS
3) Put a cap on the number of commands per command list
4) Put a cap on the maximum number of buffered output lines
5) Get rid of TIME_WAIT/EADDRINUSE socket problem
6) Use asynchronious IO (i.e. trigger SIGIO instead so we can sleep in
select() calls longer)

ver 0.8.1 (2003/7/11)
1) FreeBSD fixes
2) Fix for rare segfault when updating
3) Fix bug where client was being hungup on when done playing current song
4) Fix bug when playing flac's where it incorrectly reports an error
5) Make stop playlist on error configurable
6) Configure checks for installed libmad and libid3tag and uses those if found
7) Use buffer->finished in *_decode's instead of depending on catching signals

ver 0.8.0 (2003/7/6)
1) Flac support
2) Make playlist max length configurable
3) New backward compatible status (backward compatible for 0.8.0 on)
4) listall command now can take a directory as an argument
5) Buffer rewritten to use shared memory instead of sockets
6) Playlist adding done using db
7) Add sort to list, and use binary search for finding
8) New "stats" command
9) Command list (for faster adding of large batches of files)
10) Add buffered chunks before play
11) Useful error reporting to clients (part of status command)
12) Use libid3tag for reading id3 tags (more stable)
13) Non-blocking output to clients
14) Fix bug when removing items from directory
15) Fix bug when playing mono mp3's
16) Fix bug when attempting to delete files when using samba
17) Lots of other bug fixes I can't remember

ver 0.7.0 (2003/6/20)
1) use mad instead of mpg123 for mp3 decoding
2) volume support
3) repeate playlist support
4) use autoconf/automake (i.e. "configure")
5) configurable max connections

ver 0.6.2 (2003/6/11)
1) Buffer support for ogg
2) new config file options: "connection_timeout" and "mpg123_ignore_junk"
3) new commands: "next", "previous", and "listall"
Thanks to Niklas Hofer for "next" and "previous" patches!
4) Search by filename
5) bug fix for pause when playing mp3's

ver 0.6.1 (2003/5/29)
1) Add conf file support
2) Fix a bug when doing mp3stop (do wait3(NULL,WNOHANG|WUNTRACED,NULL))
3) Fix a bug when fork'ing, fflush file buffers before forking so the
child doesn't print the same stuff in the buffer.

ver 0.6.0 (2003/5/25)
1) Add ogg vorbis support
2) Fix two bugs relating to tables, one for search by title, and one where we
freed the tables before directories, causing a segfault
3) The info command has been removed.

ver 0.5.0-0.5.2
Initial release(s).  Support for MP3 via mpg123<|MERGE_RESOLUTION|>--- conflicted
+++ resolved
@@ -1,4 +1,3 @@
-<<<<<<< HEAD
 ver 0.23 (not yet released)
 * protocol
   - new command "getvol"
@@ -14,9 +13,8 @@
 * tags
   - new tags "ComposerSort", "Ensemble", "Movement", "MovementNumber", and "Location"
 * new build-time dependency: libfmt
-=======
+
 ver 0.22.9 (not yet released)
->>>>>>> dbe12a6b
 
 ver 0.22.8 (2021/05/22)
 * fix crash bug in "albumart" command (0.22.7 regression)
