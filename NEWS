<<<<<<< HEAD
ver 0.19 (not yet released)
* protocol
  - new commands "addtagid", "cleartagid"
  - "lsinfo" and "readcomments" allowed for remote files
* database
  - proxy: forward "idle" events
  - upnp: new plugin
* playlist
  - soundcloud: use https instead of http
* archive
  - read tags from songs in an archive
* input
  - alsa: new input plugin
  - smbclient: new input plugin
* filter
  - volume: improved software volume dithering
* encoder:
  - shine: new encoder plugin
* new resampler option using libsoxr
* the update thread runs at "idle" priority
* the output thread runs at "real-time" priority
=======
ver 0.18.8 (not yet released)
* decoder
  - ffmpeg: support libav v10_alpha1
>>>>>>> 313d1d5d

ver 0.18.7 (2013/01/13)
* playlist
  - pls: fix crash after parser error
  - soundcloud: fix build failure with libyajl 2.0.1
* decoder
  - faad: fix memory leak
  - mpcdec: reject libmpcdec SV7 in configure script
* daemon: don't initialize supplementary groups when already running
  as the configured user

ver 0.18.6 (2013/12/24)
* input
  - cdio_paranoia: support libcdio-paranoia 0.90
* tags
  - riff: recognize upper-case "ID3" chunk name
* decoder
  - ffmpeg: use relative timestamps
* output
  - openal: fix build failure on Mac OS X
  - osx: fix build failure
* mixer
  - alsa: fix build failure with uClibc
* fix replay gain during cross-fade
* accept files without metadata

ver 0.18.5 (2013/11/23)
* configuration
  - fix crash when db_file is configured without music_directory
  - fix crash on "stats" without db_file/music_directory
* database
  - proxy: auto-reload statistics
  - proxy: provide "db_update" in "stats" response
* input
  - curl: work around stream resume bug (fixed in libcurl 7.32.0)
* decoder
  - fluidsynth: auto-detect by default
* clip 24 bit data from libsamplerate
* fix ia64, mipsel and other little-endian architectures
* fix build failures due to missing includes
* fix build failure with static libmpdclient

ver 0.18.4 (2013/11/13)
* decoder
  - dsdiff: fix byte order bug
* fix build failures due to missing includes
* libc++ compatibility

ver 0.18.3 (2013/11/08)
* fix stuck MPD after song change (0.18.2 regression)

ver 0.18.2 (2013/11/07)
* protocol:
  - "close" flushes the output buffer
* input:
  - cdio_paranoia: add setting "default_byte_order"
  - curl: fix bug with redirected streams
* playlist:
  - pls: fix reversed song order
* decoder:
  - audiofile: require libaudiofile 0.3 due to API breakage
  - dsf: enable DSD128
* enable buffering when starting playback (regression fix)
* fix build failures due to missing includes
* fix big-endian support

ver 0.18.1 (2013/11/04)
* protocol:
  - always ignore whitespace at the end of the line
* networking:
  - log UNIX domain path names instead of "localhost"
  - open listener sockets in the order they were configured
  - don't abort if IPv6 is not available
* output:
  - alsa: avoid endless loop in Raspberry Pi workaround
* filter:
  - autoconvert: fix "volume_normalization" with mp3 files
* add missing files to source tarball

ver 0.18 (2013/10/31)
* configuration:
  - allow tilde paths for socket
  - default filesystem charset is UTF-8 instead of ISO-8859-1
  - increase default buffer size to 4 MB
* protocol:
  - new command "readcomments" lists arbitrary file tags
  - new command "toggleoutput"
  - "find"/"search" with "any" does not match file name
  - "search" and "find" with base URI (keyword "base")
  - search for album artist falls back to the artist tag
  - re-add the "volume" command
* input:
  - curl: enable https
  - soup: plugin removed
* playlist:
  - lastfm: remove defunct Last.fm support
* decoder:
  - adplug: new decoder plugin using libadplug
  - dsf: don't play junk at the end of the "data" chunk
  - ffmpeg: drop support for pre-0.8 ffmpeg
  - flac: require libFLAC 1.2 or newer
  - flac: support FLAC files inside archives
  - opus: new decoder plugin for the Opus codec
  - vorbis: skip 16 bit quantisation, provide float samples
  - mikmod: add "loop" configuration parameter
  - modplug: add "loop_count" configuration parameter
  - mp4ff: obsolete plugin removed
* encoder:
  - opus: new encoder plugin for the Opus codec
  - vorbis: accept floating point input samples
* output:
  - new option "tags" may be used to disable sending tags to output
  - alsa: workaround for noise after manual song change
  - ffado: remove broken plugin
  - httpd: support HEAD requests
  - mvp: remove obsolete plugin
  - osx: disabled by default because it's unmaintained and unsupported
* improved decoder/output error reporting
* eliminate timer wakeup on idle MPD
* fix unresponsive MPD while waiting for stream
* port of the source code to C++11

ver 0.17.6 (2013/10/14)
* mixer:
  - alsa: fix busy loop when USB sound device gets unplugged
* decoder:
  - modplug: fix build with Debian package 1:0.8.8.4-4
* stored playlists:
  - fix loading playlists with references to local files
  - obey filesystem_charset for URLs

ver 0.17.5 (2013/08/04)
* protocol:
  - fix "playlistadd" with URI
  - fix "move" relative to current when there is no current song
* decoder:
  - ffmpeg: support "application/flv"
  - mikmod: adapt to libmikmod 3.2
* configure.ac:
  - detect system "ar"

ver 0.17.4 (2013/04/08)
* protocol:
  - allow to omit END in ranges (START:END)
  - don't emit IDLE_PLAYER before audio format is known
* decoder:
  - ffmpeg: support float planar audio (ffmpeg 1.1)
  - ffmpeg: fix AVFrame allocation
* player:
  - implement missing "idle" events on output errors
* clock: fix build failure

ver 0.17.3 (2013/01/06)
* output:
  - osx: fix pops during playback
  - recorder: fix I/O error check
  - shout: fix memory leak in error handler
  - recorder, shout: support Ogg packets that span more than one page
* decoder:
  - ffmpeg: ignore negative time stamps
  - ffmpeg: support planar audio
* playlist:
  - cue: fix memory leak
  - cue: fix CUE files with only one track

ver 0.17.2 (2012/09/30)
* protocol:
  - fix crash in local file check
* decoder:
  - fluidsynth: remove throttle (requires libfluidsynth 1.1)
  - fluidsynth: stop playback at end of file
  - fluidsynth: check MIDI file format while scanning
  - fluidsynth: add sample rate setting
  - wavpack: support all APEv2 tags
* output:
  - httpd: use monotonic clock, avoid hiccups after system clock adjustment
  - httpd: fix throttling bug after resuming playback
* playlist:
  - cue: map "PERFORMER" to "artist" or "album artist"
* mapper: fix non-UTF8 music directory name
* mapper: fix potential crash in file permission check
* playlist: fix use-after-free bug
* playlist: fix memory leak
* state_file: save song priorities
* player: disable cross-fading in "single" mode
* update: fix unsafe readlink() usage
* configure.ac:
  - don't auto-detect the vorbis encoder when Tremor is enabled

ver 0.17.1 (2012/07/31)
* protocol:
  - require appropriate permissions for searchadd{,pl}
* tags:
  - aiff: support the AIFC format
  - ape: check for ID3 if no usable APE tag was found
* playlist:
  - cue: support file types "MP3", "AIFF"
* output:
  - fix noisy playback with conversion and software volume

ver 0.17 (2012/06/27)
* protocol:
  - support client-to-client communication
  - "update" and "rescan" need only "CONTROL" permission
  - new command "seekcur" for simpler seeking within current song
  - new command "config" dumps location of music directory
  - add range parameter to command "load"
  - print extra "playlist" object for embedded CUE sheets
  - new commands "searchadd", "searchaddpl"
* input:
  - cdio_paranoia: new input plugin to play audio CDs
  - curl: enable CURLOPT_NETRC
  - curl: non-blocking I/O
  - soup: new input plugin based on libsoup
* tags:
  - RVA2: support separate album/track replay gain
* decoder:
  - mpg123: implement seeking
  - ffmpeg: drop support for pre-0.5 ffmpeg
  - ffmpeg: support WebM
  - oggflac: delete this obsolete plugin
  - dsdiff: new decoder plugin
* output:
  - alsa: support DSD-over-USB (dCS suggested standard)
  - httpd: support for streaming to a DLNA client
  - openal: improve buffer cancellation
  - osx: allow user to specify other audio devices
  - osx: implement 32 bit playback
  - shout: add possibility to set url
  - roar: new output plugin for RoarAudio
  - winmm: fail if wrong device specified instead of using default device
* mixer:
  - alsa: listen for external volume changes
* playlist:
  - allow references to songs outside the music directory
  - new CUE parser, without libcue
  - soundcloud: new plugin for accessing soundcloud.com
* state_file: add option "restore_paused"
* cue: show CUE track numbers
* allow port specification in "bind_to_address" settings
* support floating point samples
* systemd socket activation
* improve --version output
* WIN32: fix renaming of stored playlists with non-ASCII names


ver 0.16.8 (2012/04/04)
* fix for libsamplerate assertion failure
* decoder:
  - vorbis (and others): fix seeking at startup
  - ffmpeg: read the "year" tag
* encoder:
  - vorbis: generate end-of-stream packet before tag
  - vorbis: generate end-of-stream packet when playback ends
* output:
  - jack: check for connection failure before starting playback
  - jack: workaround for libjack1 crash bug
  - osx: fix stuttering due to buffering bug
* fix endless loop in text file reader
* update: skip symlinks in path that is to be updated


ver 0.16.7 (2012/02/04)
* input:
  - ffmpeg: support libavformat 0.7
* decoder:
  - ffmpeg: support libavformat 0.8, libavcodec 0.9
  - ffmpeg: support all MPD tags
* output:
  - httpd: fix excessive buffering
  - openal: force 16 bit playback, as 8 bit doesn't work
  - osx: remove sleep call from render callback
  - osx: clear render buffer when there's not enough data
* fix moving after current song


ver 0.16.6 (2011/12/01)
* decoder:
  - fix assertion failure when resuming streams
  - ffmpeg: work around bogus channel count
* encoder:
  - flac, null, wave: fix buffer corruption bug
  - wave: support packed 24 bit samples
* mapper: fix the bogus "not a directory" error message
* mapper: check "x" and "r" permissions on music directory
* log: print reason for failure
* event_pipe: fix WIN32 regression
* define WINVER in ./configure
* WIN32: autodetect filesystem encoding


ver 0.16.5 (2011/10/09)
* configure.ac
  - disable assertions in the non-debugging build
  - show solaris plugin result correctly
  - add option --enable-solaris-output
* pcm_format: fix 32-to-24 bit conversion (the "silence" bug)
* input:
  - rewind: reduce heap usage
* decoder:
  - ffmpeg: higher precision timestamps
  - ffmpeg: don't require key frame for seeking
  - fix CUE track seeking
* output:
  - openal: auto-fallback to mono if channel count is unsupported
* player:
  - make seeking to CUE track more reliable
  - the "seek" command works when MPD is stopped
  - restore song position from state file (bug fix)
  - fix crash that sometimes occurred when audio device fails on startup
  - fix absolute path support in playlists
* WIN32: close sockets properly
* install systemd service file if systemd is available


ver 0.16.4 (2011/09/01)
* don't abort configure when avahi is not found
* auto-detect libmad without pkg-config
* fix memory leaks
* don't resume playback when seeking to another song while paused
* apply follow_inside_symlinks to absolute symlinks
* fix playback discontinuation after seeking
* input:
  - curl: limit the receive buffer size
  - curl: implement a hard-coded timeout of 10 seconds
* decoder:
  - ffmpeg: workaround for semantic API change in recent ffmpeg versions
  - flac: validate the sample rate when scanning the tag
  - wavpack: obey all decoder commands, stop at CUE track border
* encoder:
  - vorbis: don't send end-of-stream on flush
* output:
  - alsa: fix SIGFPE when alsa announces a period size of 0
  - httpd: don't warn on client disconnect
  - osx: don't drain the buffer when closing
  - pulse: fix deadlock when resuming the stream
  - pulse: fix deadlock when the stream was suspended


ver 0.16.3 (2011/06/04)
* fix assertion failure in audio format mask parser
* fix NULL pointer dereference in playlist parser
* fix playlist files in base music directory
* database: allow directories with just playlists
* decoder:
  - ffmpeg: support libavcodec 0.7


ver 0.16.2 (2011/03/18)
* configure.ac:
  - fix bashism in tremor test
* decoder:
  - tremor: fix configure test
  - gme: detect end of song
* encoder:
  - vorbis: reset the Ogg stream after flush
* output:
  - httpd: fix uninitialized variable
  - httpd: include sys/socket.h
  - oss: AFMT_S24_PACKED is little-endian
  - oss: disable 24 bit playback on FreeBSD


ver 0.16.1 (2011/01/09)
* audio_check: fix parameter in prototype
* add void casts to suppress "result unused" warnings (clang)
* input:
  - ffado: disable by default
* decoder:
  - mad: work around build failure on Solaris
  - resolve modplug vs. libsndfile cflags/headers conflict
* output:
  - solaris: add missing parameter to open_cloexec() cal
  - osx: fix up audio format first, then apply it to device
* player_thread: discard empty chunks while cross-fading
* player_thread: fix assertion failure due to early seek
* output_thread: fix double lock


ver 0.16 (2010/12/11)
* protocol:
  - send song modification time to client
  - added "update" idle event
  - removed the deprecated "volume" command
  - added the "findadd" command
  - range support for "delete"
  - "previous" really plays the previous song
  - "addid" with negative position is deprecated
  - "load" supports remote playlists (extm3u, pls, asx, xspf, lastfm://)
  - allow changing replay gain mode on-the-fly
  - omitting the range end is possible
  - "update" checks if the path is malformed
* archive:
  - iso: renamed plugin to "iso9660"
  - zip: renamed plugin to "zzip"
* input:
  - lastfm: obsolete plugin removed
  - ffmpeg: new input plugin using libavformat's "avio" library
* tags:
  - added tags "ArtistSort", "AlbumArtistSort"
  - id3: revised "performer" tag support
  - id3: support multiple values
  - ape: MusicBrainz tags
  - ape: support multiple values
* decoders:
  - don't try a plugin twice (MIME type & suffix)
  - don't fall back to "mad" unless no plugin matches
  - ffmpeg: support multiple tags
  - ffmpeg: convert metadata to generic format
  - ffmpeg: implement the libavutil log callback
  - sndfile: new decoder plugin based on libsndfile
  - flac: moved CUE sheet support to a playlist plugin
  - flac: support streams without STREAMINFO block
  - mikmod: sample rate is configurable
  - mpg123: new decoder plugin based on libmpg123
  - sidplay: support sub-tunes
  - sidplay: implemented songlength database
  - sidplay: support seeking
  - sidplay: play monaural SID tunes in mono
  - sidplay: play mus, str, prg, x00 files
  - wavpack: activate 32 bit support
  - wavpack: allow more than 2 channels
  - mp4ff: rename plugin "mp4" to "mp4ff"
* encoders:
  - twolame: new encoder plugin based on libtwolame
  - flac: new encoder plugin based on libFLAC
  - wave: new encoder plugin for PCM WAV format
* output:
  - recorder: new output plugin for recording radio streams
  - alsa: don't recover on CANCEL
  - alsa: fill period buffer with silence before draining
  - openal: new output plugin
  - pulse: announce "media.role=music"
  - pulse: renamed context to "Music Player Daemon"
  - pulse: connect to server on MPD startup, implement pause
  - jack: require libjack 0.100
  - jack: don't disconnect during pause
  - jack: connect to server on MPD startup
  - jack: added options "client_name", "server_name"
  - jack: clear ring buffers before activating
  - jack: renamed option "ports" to "destination_ports"
  - jack: support more than two audio channels
  - httpd: bind port when output is enabled
  - httpd: added name/genre/website configuration
  - httpd: implement "pause"
  - httpd: bind_to_address support (including IPv6)
  - oss: 24 bit support via OSS4
  - win32: new output plugin for Windows Wave
  - shout, httpd: more responsive to control commands
  - wildcards allowed in audio_format configuration
  - consistently lock audio output objects
* player:
  - drain audio outputs at the end of the playlist
* mixers:
  - removed support for legacy mixer configuration
  - reimplemented software volume as mixer+filter plugin
  - per-device software/hardware mixer setting
* commands:
  - added new "status" line with more precise "elapsed time"
* update:
  - automatically update the database with Linux inotify
  - support .mpdignore files in the music directory
  - sort songs by album name first, then disc/track number
  - rescan after metadata_to_use change
* normalize: upgraded to AudioCompress 2.0
  - automatically convert to 16 bit samples
* replay gain:
  - reimplemented as a filter plugin
  - fall back to track gain if album gain is unavailable
  - optionally use hardware mixer to apply replay gain
  - added mode "auto"
  - parse replay gain from APE tags
* log unused/unknown block parameters
* removed the deprecated "error_file" option
* save state when stopped
* renamed option "--stdout" to "--stderr"
* removed options --create-db and --no-create-db
* state_file: save only if something has changed
* database: eliminated maximum line length
* log: redirect stdout/stderr to /dev/null if syslog is used
* set the close-on-exec flag on all file descriptors
* pcm_volume, pcm_mix: implemented 32 bit support
* support packed 24 bit samples
* CUE sheet support
* support for MixRamp tags
* obey $(sysconfdir) for default mpd.conf location
* build with large file support by default
* added test suite ("make check")
* require GLib 2.12
* added libwrap support
* make single mode 'sticky'


ver 0.15.17 (2011/??/??)
* encoder:
  - vorbis: reset the Ogg stream after flush
* decoders:
  - vorbis: fix tremor support


ver 0.15.16 (2011/03/13)
* output:
  - ao: initialize the ao_sample_format struct
  - jack: fix crash with mono playback
* encoders:
  - lame: explicitly configure the output sample rate
* update: log all file permission problems


ver 0.15.15 (2010/11/08)
* input:
  - rewind: fix assertion failure
* output:
  - shout: artist comes first in stream title


ver 0.15.14 (2010/11/06)
* player_thread: fix assertion failure due to wrong music pipe on seek
* output_thread: fix assertion failure due to race condition in OPEN
* input:
  - rewind: fix double free bug
* decoders:
  - mp4ff, ffmpeg: add extension ".m4b" (audio book)


ver 0.15.13 (2010/10/10)
* output_thread: fix race condition after CANCEL command
* output:
  - httpd: fix random data in stream title
  - httpd: MIME type audio/ogg for Ogg Vorbis
* input:
  - rewind: update MIME not only once
  - rewind: enable for MMS


ver 0.15.12 (2010/07/20)
* input:
  - curl: remove assertion after curl_multi_fdset()
* tags:
  - rva2: set "gain", not "peak"
* decoders:
  - wildmidi: support version 0.2.3


ver 0.15.11 (2010/06/14)
* tags:
  - ape: support album artist
* decoders:
  - mp4ff: support tags "album artist", "albumartist", "band"
  - mikmod: fix memory leak
  - vorbis: handle uri==NULL
  - ffmpeg: fix memory leak
  - ffmpeg: free AVFormatContext on error
  - ffmpeg: read more metadata
  - ffmpeg: fix libavformat 0.6 by using av_open_input_stream()
* playlist: emit IDLE_OPTIONS when resetting single mode
* listen: make get_remote_uid() work on BSD


ver 0.15.10 (2010/05/30)
* input:
  - mms: fix memory leak in error handler
  - mms: initialize the "eof" attribute
* decoders:
  - mad: properly calculate ID3 size without libid3tag


ver 0.15.9 (2010/03/21)
* decoders:
  - mad: fix crash when seeking at end of song
  - mpcdec: fix negative shift on fixed-point samples
  - mpcdec: fix replay gain formula with v8
* playlist: fix single+repeat in random mode
* player: postpone song tags during cross-fade


ver 0.15.8 (2010/01/17)
* input:
  - curl: allow rewinding with Icy-Metadata
* decoders:
  - ffmpeg, flac, vorbis: added more flac/vorbis MIME types
  - ffmpeg: enabled libavformat's file name extension detection
* dbUtils: return empty tag value only if no value was found
* decoder_thread: fix CUE track playback
* queue: don't repeat current song in consume mode


ver 0.15.7 (2009/12/27)
* archive:
  - close archive when stream is closed
  - iso, zip: fixed memory leak in destructor
* input:
  - file: don't fall back to parent directory
  - archive: fixed memory leak in error handler
* tags:
  - id3: fix ID3v1 charset conversion
* decoders:
  - eliminate jitter after seek failure
  - ffmpeg: don't try to force stereo
  - wavpack: allow fine-grained seeking
* mixer: explicitly close all mixers on shutdown
* mapper: fix memory leak when playlist_directory is not set
* mapper: apply filesystem_charset to playlists
* command: verify playlist name in the "rm" command
* database: return multiple tag values per song


ver 0.15.6 (2009/11/18)
* input:
  - lastfm: fixed variable name in GLib<2.16 code path
  - input/mms: require libmms 0.4
* archive:
  - zzip: require libzzip 0.13
* tags:
  - id3: allow 4 MB RIFF/AIFF tags
* decoders:
  - ffmpeg: convert metadata
  - ffmpeg: align the output buffer
  - oggflac: rewind stream after FLAC detection
  - flac: fixed CUE seeking range check
  - flac: fixed NULL pointer dereference in CUE code
* output_thread: check again if output is open on PAUSE
* update: delete ignored symlinks from database
* database: increased maximum line length to 32 kB
* sticker: added fallback for sqlite3_prepare_v2()


ver 0.15.5 (2009/10/18)
* input:
  - curl: don't abort if a packet has only metadata
  - curl: fixed endless loop during buffering
* tags:
  - riff, aiff: fixed "limited range" gcc warning
* decoders:
  - flac: fixed two memory leaks in the CUE tag loader
* decoder_thread: change the fallback decoder name to "mad"
* output_thread: check again if output is open on CANCEL
* update: fixed memory leak during container scan


ver 0.15.4 (2009/10/03)
* decoders:
  - vorbis: revert "faster tag scanning with ov_test_callback()"
  - faad: skip assertion failure on large ID3 tags
  - ffmpeg: use the "artist" tag if "author" is not present
* output:
  - osx: fix the OS X 10.6 build


ver 0.15.3 (2009/08/29)
* decoders:
  - vorbis: faster tag scanning with ov_test_callback()
* output:
  - fix stuttering due to uninitialized variable
* update: don't re-read unchanged container files


ver 0.15.2 (2009/08/15)
* tags:
  - ape: check the tag size (fixes integer underflow)
  - ape: added protection against large memory allocations
* decoders:
  - mad: skip ID3 frames when libid3tag is disabled
  - flac: parse all replaygain tags
  - flac: don't allocate cuesheet twice (memleak)
* output:
  - shout: fixed stuck pause bug
  - shout: minimize the unpause latency
* update: free empty path string (memleak)
* update: free temporary string in container scan (memleak)
* directory: free empty directories after removing them (memleak)


ver 0.15.1 (2009/07/15)
* decoders:
  - flac: fix assertion failure in tag_free() call
* output:
  - httpd: include sys/types.h (fixes Mac OS X)
* commands:
  - don't resume playback when stopping during pause
* database: fixed NULL pointer dereference after charset change
* log: fix double free() bug during shutdown


ver 0.15 (2009/06/23)
* input:
  - parse Icy-Metadata
  - added support for the MMS protocol
  - hide HTTP password in playlist
  - lastfm: new input plugin for last.fm radio (experimental and incomplete!)
  - curl: moved proxy settings to "input" block
* tags:
  - support the "album artist" tag
  - support MusicBrainz tags
  - parse RVA2 tags in mp3 files
  - parse ID3 tags in AIFF/RIFF/WAV files
  - ffmpeg: support new metadata API
  - ffmpeg: added support for the tags comment, genre, year
* decoders:
  - audiofile: streaming support added
  - audiofile: added 24 bit support
  - modplug: another MOD plugin, based on libmodplug
  - mikmod disabled by default, due to severe security issues in libmikmod
  - sidplay: new decoder plugin for C64 SID (using libsidplay2)
  - fluidsynth: new decoder plugin for MIDI files (using libfluidsynth,
    experimental due to shortcomings in libfluidsynth)
  - wildmidi: another decoder plugin for MIDI files (using libwildmidi)
  - flac: parse stream tags
  - mpcdec: support the new libmpcdec SV8 API
  - added configuration option to disable decoder plugins
  - flac: support embedded cuesheets
  - ffmpeg: updated list of supported formats
* audio outputs:
  - added option to disable audio outputs by default
  - wait 10 seconds before reopening after play failure
  - shout: enlarged buffer size to 32 kB
  - null: allow disabling synchronization
  - mvp: fall back to stereo
  - mvp: fall back to 16 bit audio samples
  - mvp: check for reopen errors
  - mvp: fixed default device detection
  - pipe: new audio output plugin which runs a command
  - alsa: better period_time default value for high sample rates
  - solaris: new audio output plugin for Solaris /dev/audio
  - httpd: new audio output plugin for web based streaming, similar to icecast
     but built in.
* commands:
  - "playlistinfo" and "move" supports a range now
  - added "sticker database", command "sticker", which allows clients
     to implement features like "song rating"
  - added "consume" command which removes a song after play
  - added "single" command, if activated, stops playback after current song or
     repeats the song if "repeat" is active.
* mixers:
  - rewritten mixer code to support multiple mixers
  - new pulseaudio mixer
  - alsa: new mixer_index option supports choosing between multiple
    identically-named controls on a device.
* Add audio archive extraction support:
  - bzip2
  - iso9660
  - zip
* the option "error_file" was removed, all messages are logged into
   "log_file"
* support logging to syslog
* fall back to XDG music directory if no music_directory is configured
* failure to read the state file is non-fatal
* --create-db starts the MPD daemon instead of exiting
* playlist_directory and music_directory are optional
* playlist: recalculate the queued song after random is toggled
* playlist: don't unpause on delete
* pause when all audio outputs fail to play
* daemon: ignore "user" setting if already running as that user
* listen: fix broken client IP addresses in log
* listen: bind failure on secondary address is non-fatal
* 24/32 bit audio support
* print available protocols in --version
* fill buffer after seeking
* choose the fallback resampler at runtime
* steps taken towards win32 compatibility
* require glib 2.6 or greater
* built-in documentation using doxygen and docbook


ver 0.14.2 (2009/02/13)
* configure.ac:
  - define HAVE_FFMPEG after all checks
* decoders:
  - ffmpeg: added support for the tags comment, genre, year
  - ffmpeg: don't warn of empty packet output
  - ffmpeg: check if the time stamp is valid
  - ffmpeg: fixed seek integer overflow
  - ffmpeg: enable WAV streaming
  - ffmpeg: added TTA support
  - wavpack: pass NULL if the .wvc file fails to open
  - mikmod: call MikMod_Exit() only in the finish() method
  - aac: fix stream metadata
* audio outputs:
  - jack: allocate ring buffers before connecting
  - jack: clear "shutdown" flag on reconnect
  - jack: reduced sleep time to 1ms
  - shout: fixed memory leak in the mp3 encoder
  - shout: switch to blocking mode
  - shout: use libshout's synchronization
  - shout: don't postpone metadata
  - shout: clear buffer before calling the encoder
* mapper: remove trailing slashes from music_directory
* player: set player error when output device fails
* update: recursively purge deleted directories
* update: free deleted subdirectories

ver 0.14.1 (2009/01/17)
* decoders:
  - mp4: support the writer/composer tag
  - id3: strip leading and trailing whitespace from ID3 tags
  - oggvorbis: fix tremor support
  - oggvorbis: disable seeking on remote files
* audio outputs:
  - jack: allocate default port names (fixes a crash)
* update:
  - refresh stats after update
  - save the database even if it is empty
* input_curl:
  - use select() to eliminate busy loop during connect
  - honour http_proxy_* config directives
  - fix assertion failure on "connection refused"
  - fix assertion failure with empty HTTP responses
* corrected the sample calculation in the fallback resampler
* log: automatically append newline
* fix setenv() conflict on Solaris
* configure.ac: check for pkg-config before using it
* fix minor memory leak in decoder_tag()
* fix cross-fading bug: it used to play some chunks of the new song twice
* playlist
  - fix assertion failure during playlist load
  - implement Fisher-Yates shuffle properly
  - safely search the playlist for deleted song
* use custom PRNG for volume dithering (speedup)
* detect libid3tag without pkg-config

ver 0.14 (2008/12/25)
* audio outputs:
  - wait 10 seconds before reopening a failed device
  - fifo: new plugin
  - null: new plugin
  - shout: block while trying to connect instead of failing
  - shout: new timeout parameter
  - shout: support mp3 encoding and the shoutcast protocol
  - shout: send silence during pause, so clients don't get disconnected
* decoders:
  - ffmpeg: new plugin
  - wavpack: new plugin
  - aac: stream support added
  - mod: disabled by default due to critical bugs in all libmikmod versions
* commands:
  - "addid" takes optional second argument to specify position
  - "idle" notifies the client when a notable change occurs
* Zeroconf support using Bonjour
* New zeroconf_enabled option so that Zeroconf support can be disabled
* Stop the player/decode processes when not playing to allow the CPU to sleep
* Fix a bug where closing an ALSA dmix device could cause MPD to hang
* Support for reading ReplayGain from LAME tags on MP3s
* MPD is now threaded, which greatly improves performance and stability
* memory usage reduced by merging duplicate tags in the database
* support connecting via unix domain socket
* allow authenticated local users to add any local file to the playlist
* 24 bit audio support
* optimized PCM conversions and dithering
* much code has been replaced by using GLib
* the HTTP client has been replaced with libcurl
* symbolic links in the music directory can be disabled; the default
  is to ignore symlinks pointing outside the music directory

ver 0.13.0 (2007/5/28)
* New JACK audio output
* Support for "file" as an alternative to "filename" in search, find, and list
* FLAC 1.1.3 API support
* New playlistadd command for adding to stored playlists
* New playlistclear command for clearing stored playlists
* Fix a bug where "find any" and "list <type> any" wouldn't return any results
* Make "list any" return an error instead of no results and an OK
* New gapless_mp3_playback option to disable gapless MP3 playback
* Support for seeking HTTP streams
* Zeroconf support using Avahi
* libsamplerate support for high quality audio resampling
* ID3v2 "Original Artist/Performer" tag support
* New playlistsearch command for searching the playlist (similar to "search")
* New playlistfind command for finding songs in the playlist (similar to "find")
* libmikmod 3.2.0 beta support
* New tagtypes command for retrieving a list of available tag types
* Fix a bug where no ACK was returned if loading a playlist failed
* Fix a bug where db_update in stats would be 0 after initial database creation
* New count command for getting stats on found songs (similar to "find")
* New playlistmove command for moving songs in stored playlists
* New playlistdelete command for deleting songs from stored playlists
* New rename command for renaming stored playlists
* Increased default buffer_before_play from 0% to 10% to prevent skipping
* Lots of bug fixes, cleaned up code, and performance improvements

ver 0.12.2 (2007/3/20)
* Fix a bug where clients could cause MPD to segfault

ver 0.12.1 (2006/10/10)
* Fix segfault when scanning an MP3 that has a Xing tag with 0 frames
* Fix segfault when there's no audio output specified and one can't be detected
* Fix handling of escaping in quotes
* Allow a quality of -1 to be specified for shout outputs
* A few minor cleanups

ver 0.12.0 (2006/9/22)
* New audio output code which supports:
  * A plugin-like architecture
  * Non-libao ("native") outputs:
    * ALSA
    * OSS
    * OS X
    * Media MVP
    * PulseAudio
    * Shout (Icecast or Shoutcast)
  * Playing through multiple outputs at once
  * Enabling/disabling outputs while MPD is running
  * Saving output state (enabled/disabled) to the state_file
* OggFLAC support
* Musepack support
* Gapless MP3 playback
* MP3 ReplayGain support (using ID3v2 tags only)
* Support for MP2 files if MP3 support is enabled
* Composer, Performer, Comment, and Disc metadata support
* New outputs command for listing available audio outputs
* New enableoutput and disableoutput commands for enabling/disabling outputs
* New plchangesposid command for a stripped down version of plchanges
* New addid command for adding to the playlist and returning a song ID
* New commands and notcommands commands for checking available commands
* Can now specify any supported metadata type or "any" in search, find, and list
* New volume_normalization parameter for enabling Audio Compress normalization
* New metadata_to_use parameter for choosing supported metadata types
* New pid_file parameter for saving the MPD process ID to the specified file
* The db_file parameter is now required
* The port parameter is now optional (defaults to 6600)
* Can specify bind_to_address multiple times
* New --kill argument for killing MPD if pid_file is specified
* Removed --update-db argument (use the update function in your client instead)
* New mpdconf.example
* New mpd.conf man page 
* Removed bundled libmad and libid3tag
* Lots of bug fixes, cleaned up code, and performance improvements

ver 0.11.5 (2004/11/1)
1) New id3v1_encoding config option to configure the id3v1 tag encoding (patch
from dottedmag)
2) Strip '\r' from m3u playlists (thank you windows)
3) Use random() instead of rand() for playlist randomizing
4) Fix a bug trying skipping some commented lines in m3u playlist files
5) Fix a bug when fetching metadata from streams that may cause certain
weirdnesses
6) Fix a bug where replaygain preamp was used on files w/o replaygain tags
7) Fix a busy loop when trying to prebuffer a nonexistant or missing stream
8) Fix a bug in forgetting to remove leading ' ' in content-type for http
streams
9) Check for ice-name in http headers
10) Be sure the strip all '\n' chars in tags
11) Set $HOME env variable when setuid'ing, this should fix the /root/.mcop
errors triggered by arts/libao

ver 0.11.4 (2004/7/26)
1) Fixed a segfault when decoding mp3's with corrupt id3v2 tags
2) Fixed a memory leak when encountering id3v2 tags in mp3 decoder

ver 0.11.3 (2004/7/21)
1) Add support for http authentication for streams
2) Added replaygain pre-amp support
3) Better error handling for fread() in inputStream_file
4) Fixed a bug so that when a freeAllInterfaces is called, it sets
max_interface_connections to 0.  This prevents potential segfaults and other
nastiness for forked processes, like the player and update-er (do to
interfacePrintWithFD()).
5) Allow blockingWrite() to handle errors more gracefully (for example, if the
disc is full, and thus the write() fails or can't be completed, we just skip
this write() and continue, instead of getting stuck in an infinite loop until
the write() becomes successful)
6) Updated mpdconf.example from sbh/avuton
7) If "user" is specified, then convert ~ in paths to the user's home path
specified by "user" config paramter (not the actual current user running mpd).

ver 0.11.2 (2004/7/5) 
1) Work around in computing total time for mp3's whose first valid mpeg frame is
not layer III
2) Fix mp3 and mp4 decoders when seeking past the end of the file
3) Fix replaygain for flac and vorbis
4) Fix memory leaks in flac decoder (from normalperson)
5) Fix Several other bugs in playlist.c and directory.c (from normalperson)

ver 0.11.1 (2004/6/24)
1) Fix a bug that caused "popping" at the beginning of mp3's
2) Fix playlistid command
3) Fix move commands so they don't mess up the song id's
4) Added support for HTTP Proxy
5) Detect and skip recursive links in the music directory
6) Fix addPathToDB() so updating on a specific path doesn't exist correctly adds
the parent directories to the DB

ver 0.11.0 (2004/6/18)
1) Support for playing mp3 and Ogg Vorbis streams
2) Non-blocking Update
3) Replaygain support for Ogg Vorbis and FLAC (by Eric Moore aka AliasMrJones)
4) audio_output_format option that allows for all audio output to be converted
to a format compatible with any sound card
5) Own routines for to always support UTF-8 <-> ISO-8859-1 conversion
6) Added "Id" and "Pos" metadata for songs in playlist
7) Added commands: plchanges, currentsong, playid, seekid, playlistid, moveid,
swapid, deleteid
8) UTF-8 validation of all tags
9) Update specific files/directories (for fast, incremental updating)
10) Added ACK error codes
11) Mod file support
12) Added command_list_ok_begin
13) Play after stop resumes from last position in the playlist
14) Play while pause resumes playback
15) Better signal handling by mackstann
16) Cleanup decoder interface (now called InputPlugins)
17) --create-db no long starts the daemon
18) --no-daemon outputs to log files
19) --stdout sends output to stdout/stderr
20) Default port is now 6600
21) Lots of other cleanups and Bugfixes

ver 0.10.4 (2004/5/26)
1) Fix configure problems on OpenBSD with langinfo and iconv
2) Fix an infinte loop when writing to an interface and it has expired
3) Fix a segfault in decoding flac's
4) Ingore CRC stuff in mp3's since some encoders did not compute the CRC
correctly
5) Fix a segfault in processing faulty mp4 metadata

ver 0.10.3 (2004/4/2)
1) Fix a segfault when a blanck line is sent from a client
2) Fix for loading playlists on platforms where char is unsigned
3) When pausing, release audio device after we say pause is successful (this
makes pause appear to not lag)
4) When returning errors for unknown types by player, be sure to copy the
filename
5) add --disable-alsa for disabling alsa mixer support
6) Use select() for a portable usleep()
7) For alsa mixer, default to "Master' element, not first element

ver 0.10.2 (2004/3/25)
1) Add suport for AAC
2) Substitute '\n' with ' ' in tag info
3) Remove empty directories from db
4) Resume from current position in song when using state file
5) Pause now closes the music device, and reopens it on resuming
6) Fix unnecessary big endian byte swapping
7) If locale is "C" or "POSIX", then use ISO-8859-1 as the fs charset
8) Fix a bug where alsa mixer wasn't detecting volume changes
9) For alsa and software mixer, show volume to be the same as it was set (even
if its not the exact volume)
10) Report bitrate for wave files
11) Compute song length of CBR mp3's more accurately

ver 0.10.1 (2004/3/7)
1) Check to see if we need to add "-lm" when linking mpd
2) Fix issues with skipping bad frames in an mp3 (this way we get the correct
samplerate and such)
3) Fix crossfading bug with ogg's
4) Updated libmad and libid3tag included w/ source to 0.15.1b

ver 0.10.0 (2004/3/3)
1) Use UTF-8 for all client communications
2) Crossfading support
3) Password Authentication (all in plaintext)
4) Software mixer
5) Buffer Size is configurable
6) Reduced Memory consumption (use directory tree for search and find)
7) Bitrate support for Flac
8) setvol command (deprecates volume command)
9) add command takes directories
10) Path's in config file now work with ~
11) Add samplerate,bits, and channels to status
12) Reenable playTime in stats display
13) Fix a segfault when doing: add ""
14) Fix a segfault with flac vorbis comments simply being "="
15) Fix a segfault/bug in queueNextSong with repeat+random
16) Fix a bug, where one process may segfault, and cause more processes to spawn
w/o killing ones that lost their parent.
17) Fix a bug when the OSS device was unable to fetch the current volume,
it would close the device (when it maybe previously closed by the exact same
code)
18) command.c cleanup by mackstann
19) directory.c and command.c cleanup by tw-nym

ver 0.9.4 (2004/1/21)
1) Fix a bug where updated tag info wasn't being detected
2) Set the default audio write size to 1024 bytes (should decrease cpu load a
bit on some machines).
3) Make audio write size configurable via "audio_write_size" config option
4) Tweak output buffer size for connections by detecting the kernel output
buffer size.

ver 0.9.3 (2003/10/31)
1) Store total time/length of songs in db and display in *info commands
2) Display instantaneous bitrate in status command
3) Add Wave Support using libaudiofile (Patch from normalperson)
4) Command code cleanup (Patch from tw-nym)
5) Optimize listing of playlists (10-100x faster)
6) Optimize interface output (write in 4kB chunks instead of on every '\n')
7) Fix bug that prevented rm command from working
8) Fix bug where deleting current song skips the next song
9) Use iconv to convert vorbis comments from UTF-8 to Latin1

ver 0.9.2 (2003/10/6)
1) Fix FreeBSD Compilation Problems
2) Fix bug in move command
3) Add mixer_control options to configure which mixer control/device mpd
controls
4) Randomize on play -1
5) Fix a bug in toggling repeat off and at the end of the playlist

ver 0.9.1 (2003/9/30)
1) Fix a statement in the middle of declarations in listen.c, causes error for
gcc 2.7

ver 0.9.0 (2003/9/30)
1) Random play mode
2) Alsa Mixer Support
3) Save and Restore "state"
4) Default config file locations (.mpdconf and /etc/mpd.conf)
5) Make db file locations configurable
6) Move songs around in the playlist
7) Gapless playback
8) Use Xing tags for mp3's
9) Remove stop_on_error
10) Seeking support
11) Playlists can be loaded and deleted from subdirectories
12) Complete rewrite of player layer (fork()'s only once, opens and closes
audio device as needed).
13) Eliminate use and dependence of SIGIO
14) IPv6 support
15) Solaris compilations fixes
16) Support for different log levels
17) Timestamps for log entries
18) "user" config parameter for setuid (patch from Nagilum)
19) Other misc features and bug fixes

ver 0.8.7 (2003/9/3)
1) Fix a memory leak.  When closing a interface, was called close() on the fd
instead of calling fclose() on the fp that was opened with fdopen().

ver 0.8.6 (2003/8/25)
1) Fix a memory leak when a buffered existed, and a connection was unexpectedly
closed, and i wasn't free'ing the buffer apropriatly.

ver 0.8.5 (2003/8/17)
1) Fix a bug where an extra end of line is returned when attempting to play a
non existing file.  This causes parsing errors for clients.

ver 0.8.4 (2003/8/13)
1) Fix a bug where garbage is returned with errors in "list" command

ver 0.8.3 (2003/8/12) 
1) Fix a compilation error on older linux systems
2) Fix a bug in searching by title
3) Add "list" command
4) Add config options for specifying libao driver/plugin and options
5) Add config option to specify which address to bind to
6) Add support for loading and saving absolute pathnames in saved playlists
7) Playlist no longer creates duplicate entries for song data (more me
efficient)
8) Songs deleted from the db are now removed for the playlist as well

ver 0.8.2 (2003/7/22)
1) Increased the connection que for listen() from 0 to 5
2) Cleanup configure makefiles so that mpd uses MPD_LIBS and MPD_CFLAGS
rather than LIBS and CFLAGS
3) Put a cap on the number of commands per command list
4) Put a cap on the maximum number of buffered output lines
5) Get rid of TIME_WAIT/EADDRINUSE socket problem
6) Use asynchronious IO (i.e. trigger SIGIO instead so we can sleep in
select() calls longer)

ver 0.8.1 (2003/7/11)
1) FreeBSD fixes
2) Fix for rare segfault when updating
3) Fix bug where client was being hungup on when done playing current song
4) Fix bug when playing flac's where it incorrectly reports an error
5) Make stop playlist on error configurable
6) Configure checks for installed libmad and libid3tag and uses those if found
7) Use buffer->finished in *_decode's instead of depending on catching signals

ver 0.8.0 (2003/7/6)
1) Flac support
2) Make playlist max length configurable
3) New backward compatible status (backward compatible for 0.8.0 on)
4) listall command now can take a directory as an argument
5) Buffer rewritten to use shared memory instead of sockets
6) Playlist adding done using db
7) Add sort to list, and use binary search for finding
8) New "stats" command
9) Command list (for faster adding of large batches of files)
10) Add buffered chunks before play
11) Useful error reporting to clients (part of status command)
12) Use libid3tag for reading id3 tags (more stable)
13) Non-blocking output to clients
14) Fix bug when removing items from directory
15) Fix bug when playing mono mp3's
16) Fix bug when attempting to delete files when using samba
17) Lots of other bug fixes I can't remember

ver 0.7.0 (2003/6/20)
1) use mad instead of mpg123 for mp3 decoding
2) volume support
3) repeate playlist support
4) use autoconf/automake (i.e. "configure")
5) configurable max connections

ver 0.6.2 (2003/6/11)
1) Buffer support for ogg
2) new config file options: "connection_timeout" and "mpg123_ignore_junk"
3) new commands: "next", "previous", and "listall"
Thanks to Niklas Hofer for "next" and "previous" patches!
4) Search by filename
5) bug fix for pause when playing mp3's

ver 0.6.1 (2003/5/29)
1) Add conf file support
2) Fix a bug when doing mp3stop (do wait3(NULL,WNOHANG|WUNTRACED,NULL))
3) Fix a bug when fork'ing, fflush file buffers before forking so the
child doesn't print the same stuff in the buffer.

ver 0.6.0 (2003/5/25)
1) Add ogg vorbis support
2) Fix two bugs relating to tables, one for search by title, and one where we
freed the tables before directories, causing a segfault
3) The info command has been removed.

ver 0.5.0-0.5.2
Initial release(s).  Support for MP3 via mpg123<|MERGE_RESOLUTION|>--- conflicted
+++ resolved
@@ -1,4 +1,3 @@
-<<<<<<< HEAD
 ver 0.19 (not yet released)
 * protocol
   - new commands "addtagid", "cleartagid"
@@ -20,11 +19,10 @@
 * new resampler option using libsoxr
 * the update thread runs at "idle" priority
 * the output thread runs at "real-time" priority
-=======
+
 ver 0.18.8 (not yet released)
 * decoder
   - ffmpeg: support libav v10_alpha1
->>>>>>> 313d1d5d
 
 ver 0.18.7 (2013/01/13)
 * playlist
