<<<<<<< HEAD
ver 0.20 (not yet released)
* protocol
  - "commands" returns playlist commands only if playlist_directory configured
  - "search"/"find" have a "window" parameter
  - report song duration with milliseconds precision
  - "sticker find" can match sticker values
  - drop the "file:///" prefix for absolute file paths
* tags
  - ape, ogg: drop support for non-standard tag "album artist"
    affected filetypes: vorbis, flac, opus & all files with ape2 tags
    (most importantly some mp3s)
* decoder
  - ffmpeg: support ReplayGain and MixRamp
  - ffmpeg: support stream tags
* output
  - jack: reduce CPU usage
  - pulse: set channel map to WAVE-EX
  - recorder: record tags
  - recorder: allow dynamic file names
* mixer
  - null: new plugin
* resampler
  - new block "resampler" in configuration file
    replacing the old "samplerate_converter" setting
  - soxr: allow multi-threaded resampling
* reset song priority on playback
* write database and state file atomically
* remove dependency on GLib
* support libsystemd (instead of the older libsystemd-daemon)
* database
  - proxy: add TCP keepalive option
=======
ver 0.19.10 (2015/06/21)
* input
  - curl: fix deadlock on small responses
  - smbclient: fix DFF playback
* decoder
  - ffmpeg: improve seeking accuracy
  - fix stuck stream tags
* encoder
  - opus: fix bogus granulepos
* output
  - fix failure to open device right after booting
* neighbor
  - nfs: fix deadlock when connecting
* fix "single" mode breakage due to queue edits
>>>>>>> b0ff3bc7

ver 0.19.9 (2015/02/06)
* decoder
  - dsdiff, dsf: raise ID3 tag limit to 1 MB
* playlist: fix loading duplicate tag types from state file
* despotify: remove defunct plugin
* fix clock integer overflow on OS X
* fix gcc 5.0 warnings
* fix build failure with uClibc
* fix build failure on non-POSIX operating systems
* fix dependency issue on parallel Android build
* fix database/state file saving on Windows

ver 0.19.8 (2015/01/14)
* input
  - curl: fix bug after rewinding from end-of-file
  - mms: reduce delay at the beginning of playback
* decoder
  - dsdiff, dsf: allow ID3 tags larger than 4 kB
  - ffmpeg: support interleaved floating point
* fix clang 3.6 warnings
* fix build failure on NetBSD

ver 0.19.7 (2014/12/17)
* input
  - nfs: fix crash while canceling a failing file open operation
  - nfs: fix memory leak on connection failure
  - nfs: fix reconnect after mount failure
  - nfs: implement mount timeout (60 seconds)
* storage
  - nfs: implement I/O timeout (60 seconds)
* playlist
  - embcue: fix filename suffix detection
  - don't skip non-existent songs in "listplaylist"
* decoder
  - ffmpeg: fix time stamp underflow
* fix memory allocator bug on Windows

ver 0.19.6 (2014/12/08)
* decoder
  - ffmpeg: support FFmpeg 2.5
* fix build failure with musl
* android
  - update libFLAC to 1.3.1
  - update FFmpeg to 2.5

ver 0.19.5 (2014/11/26)
* input
  - nfs: fix crash on connection failure
* archive
  - zzip: fix crash after seeking
* decoder
  - dsdiff, dsf, opus: fix deadlock while seeking
  - mp4v2: remove because of incompatible license

ver 0.19.4 (2014/11/18)
* protocol
  - workaround for buggy clients that send "add /"
* decoder
  - ffmpeg: support opus
  - opus: add MIME types audio/ogg and application/ogg
* fix crash on failed filename charset conversion
* fix local socket detection from uid=0 (root)

ver 0.19.3 (2014/11/11)
* protocol
  - fix "(null)" result string to "list" when AlbumArtist is disabled
* database
  - upnp: fix breakage due to malformed URIs
* input
  - curl: another fix for redirected streams
* decoder
  - audiofile: fix crash while playing streams
  - audiofile: fix bit rate calculation
  - ffmpeg: support opus
  - opus: fix bogus duration on streams
  - opus: support chained streams
  - opus: improved error logging
* fix distorted audio with soxr resampler
* fix build failure on Mac OS X with non-Apple compilers

ver 0.19.2 (2014/11/02)
* input
  - curl: fix redirected streams
* playlist
  - don't allow empty playlist name
  - m3u: don't ignore unterminated last line
  - m3u: recognize the file suffix ".m3u8"
* decoder
  - ignore URI query string for plugin detection
  - faad: remove workaround for ancient libfaad2 ABI bug
  - ffmpeg: recognize MIME type audio/aacp
  - mad: fix negative replay gain values
* output
  - fix memory leak after filter initialization error
  - fall back to PCM if given DSD sample rate is not supported
* fix assertion failure on unsupported PCM conversion
* auto-disable plugins that require GLib when --disable-glib is used

ver 0.19.1 (2014/10/19)
* input
  - mms: fix deadlock bug
* playlist
  - extm3u: fix Extended M3U detection
  - m3u, extm3u, cue: fix truncated lines
* fix build failure on Mac OS X
* add missing file systemd/mpd.socket to tarball

ver 0.19 (2014/10/10)
* protocol
  - new commands "addtagid", "cleartagid", "listfiles", "listmounts",
    "listneighbors", "mount", "rangeid", "unmount"
  - "lsinfo" and "readcomments" allowed for remote files
  - "listneighbors" lists file servers on the local network
  - "playlistadd" supports file:///
  - "idle" with unrecognized event name fails
  - "list" on album artist falls back to the artist tag
  - "list" and "count" allow grouping
  - new "search"/"find" filter "modified-since"
  - "seek*" allows fractional position
  - close connection after syntax error
* database
  - proxy: forward "idle" events
  - proxy: forward the "update" command
  - proxy: copy "Last-Modified" from remote directories
  - simple: compress the database file using gzip
  - upnp: new plugin
  - cancel the update on shutdown
* storage
  - music_directory can point to a remote file server
  - nfs: new plugin
  - smbclient: new plugin
* playlist
  - cue: fix bogus duration of the last track
  - cue: restore CUE tracks from state file
  - soundcloud: use https instead of http
  - soundcloud: add default API key
* archive
  - read tags from songs in an archive
* input
  - alsa: new input plugin
  - curl: options "verify_peer" and "verify_host"
  - ffmpeg: update offset after seeking
  - ffmpeg: improved error messages
  - mms: non-blocking I/O
  - nfs: new input plugin
  - smbclient: new input plugin
* filter
  - volume: improved software volume dithering
* decoder:
  - vorbis, flac, opus: honor DESCRIPTION= tag in Xiph-based files as a comment to the song
  - audiofile: support scanning remote files
  - audiofile: log libaudiofile errors
  - dsdiff, dsf: report bit rate
  - dsdiff, dsf: implement seeking
  - dsf: support DSD512
  - dsf: support multi-channel files
  - dsf: fix big-endian bugs
  - dsf: fix noise at end of malformed file
  - mpg123: support ID3v2, ReplayGain and MixRamp
  - sndfile: support scanning remote files
  - sndfile: support tags "comment", "album", "track", "genre"
  - sndfile: native floating point playback
  - sndfile: optimized 16 bit playback
  - mp4v2: support playback of MP4 files.
* encoder:
  - shine: new encoder plugin
* output
  - alsa: support native DSD playback
  - alsa: rename "DSD over USB" to "DoP"
  - osx: fix hang after (un)plugging headphones
* threads:
  - the update thread runs at "idle" priority
  - the output thread runs at "real-time" priority
  - increase kernel timer slack on Linux
  - name each thread (for debugging)
* configuration
  - allow playlist directory without music directory
  - use XDG to auto-detect "music_directory" and "db_file"
* add tags "AlbumSort", "MUSICBRAINZ_RELEASETRACKID"
* disable global Latin-1 fallback for tag values
* new resampler option using libsoxr
* ARM NEON optimizations
* install systemd unit for socket activation
* Android port

ver 0.18.23 (2015/02/06)
* despotify: remove defunct plugin
* fix clock integer overflow on OS X
* fix gcc 5.0 warnings

ver 0.18.22 (2015/01/14)
* fix clang 3.6 warnings

ver 0.18.21 (2014/12/17)
* playlist
  - embcue: fix filename suffix detection
* decoder
  - ffmpeg: fix time stamp underflow

ver 0.18.20 (2014/12/08)
* decoder
  - ffmpeg: support FFmpeg 2.5
* fix build failure with musl

ver 0.18.19 (2014/11/26)
* archive
  - zzip: fix crash after seeking

ver 0.18.18 (2014/11/18)
* decoder
  - ffmpeg: support opus
* fix crash on failed filename charset conversion
* fix local socket detection from uid=0 (root)

ver 0.18.17 (2014/11/02)
* playlist
  - don't allow empty playlist name
  - m3u: recognize the file suffix ".m3u8"
* decoder
  - ignore URI query string for plugin detection
  - faad: remove workaround for ancient libfaad2 ABI bug
  - ffmpeg: recognize MIME type audio/aacp

ver 0.18.16 (2014/09/26)
* fix DSD breakage due to typo in configure.ac

ver 0.18.15 (2014/09/26)
* command
  - list: reset used size after the list has been processed
* fix MixRamp
* work around build failure on NetBSD

ver 0.18.14 (2014/09/11)
* protocol
  - fix range parser bug on certain 32 bit architectures
* decoder
  - audiofile: fix crash after seeking
  - ffmpeg: fix crash with ffmpeg/libav version 11
  - fix assertion failure after seeking

ver 0.18.13 (2014/08/31)
* protocol
  - don't change song on "seekcur" in random mode

* decoder
  - dsdiff, dsf: fix endless loop on malformed file
  - ffmpeg: support ffmpeg/libav version 11
  - gme: fix song duration
* output
  - alsa: fix endless loop at end of file in dsd_usb mode
* fix state file saver
* fix build failure on Darwin

ver 0.18.12 (2014/07/30)
* database
  - proxy: fix build failure with libmpdclient 2.2
  - proxy: fix add/search and other commands with libmpdclient < 2.9
* decoder
  - audiofile: improve responsiveness
  - audiofile: fix WAV stream playback
  - dsdiff, dsf: fix stream playback
  - dsdiff: fix metadata parser bug (uninitialized variables)
  - faad: estimate song duration for remote files
  - sndfile: improve responsiveness
* randomize next song when enabling "random" mode while not playing
* randomize next song when adding to single-song queue

ver 0.18.11 (2014/05/12)
* decoder
  - opus: fix missing song length on high-latency files
* fix race condition when using GLib event loop (non-Linux)

ver 0.18.10 (2014/04/10)
* decoder
  - ffmpeg: fix seeking bug
  - ffmpeg: handle unknown stream start time
  - gme: fix memory leak
  - sndfile: work around libsndfile bug on partial read
* don't interrupt playback when current song gets deleted

ver 0.18.9 (2014/03/02)
* protocol
  - "findadd" requires the "add" permission
* output
  - alsa: improved workaround for noise after manual song change
* decoder
  - vorbis: fix linker failure when libvorbis/libogg are static
* encoder
  - vorbis: fix another linker failure
* output
  - pipe: fix hanging child process due to blocked signals
* fix build failure due to missing signal.h include

ver 0.18.8 (2014/02/07)
* decoder
  - ffmpeg: support libav v10_alpha1
* encoder
  - vorbis: fix linker failure
* output
  - roar: documentation
* more robust Icy-Metadata parser
* fix Solaris build failure

ver 0.18.7 (2014/01/13)
* playlist
  - pls: fix crash after parser error
  - soundcloud: fix build failure with libyajl 2.0.1
* decoder
  - faad: fix memory leak
  - mpcdec: reject libmpcdec SV7 in configure script
* daemon: don't initialize supplementary groups when already running
  as the configured user

ver 0.18.6 (2013/12/24)
* input
  - cdio_paranoia: support libcdio-paranoia 0.90
* tags
  - riff: recognize upper-case "ID3" chunk name
* decoder
  - ffmpeg: use relative timestamps
* output
  - openal: fix build failure on Mac OS X
  - osx: fix build failure
* mixer
  - alsa: fix build failure with uClibc
* fix replay gain during cross-fade
* accept files without metadata

ver 0.18.5 (2013/11/23)
* configuration
  - fix crash when db_file is configured without music_directory
  - fix crash on "stats" without db_file/music_directory
* database
  - proxy: auto-reload statistics
  - proxy: provide "db_update" in "stats" response
* input
  - curl: work around stream resume bug (fixed in libcurl 7.32.0)
* decoder
  - fluidsynth: auto-detect by default
* clip 24 bit data from libsamplerate
* fix ia64, mipsel and other little-endian architectures
* fix build failures due to missing includes
* fix build failure with static libmpdclient

ver 0.18.4 (2013/11/13)
* decoder
  - dsdiff: fix byte order bug
* fix build failures due to missing includes
* libc++ compatibility

ver 0.18.3 (2013/11/08)
* fix stuck MPD after song change (0.18.2 regression)

ver 0.18.2 (2013/11/07)
* protocol:
  - "close" flushes the output buffer
* input:
  - cdio_paranoia: add setting "default_byte_order"
  - curl: fix bug with redirected streams
* playlist:
  - pls: fix reversed song order
* decoder:
  - audiofile: require libaudiofile 0.3 due to API breakage
  - dsf: enable DSD128
* enable buffering when starting playback (regression fix)
* fix build failures due to missing includes
* fix big-endian support

ver 0.18.1 (2013/11/04)
* protocol:
  - always ignore whitespace at the end of the line
* networking:
  - log UNIX domain path names instead of "localhost"
  - open listener sockets in the order they were configured
  - don't abort if IPv6 is not available
* output:
  - alsa: avoid endless loop in Raspberry Pi workaround
* filter:
  - autoconvert: fix "volume_normalization" with mp3 files
* add missing files to source tarball

ver 0.18 (2013/10/31)
* configuration:
  - allow tilde paths for socket
  - default filesystem charset is UTF-8 instead of ISO-8859-1
  - increase default buffer size to 4 MB
* protocol:
  - new command "readcomments" lists arbitrary file tags
  - new command "toggleoutput"
  - "find"/"search" with "any" does not match file name
  - "search" and "find" with base URI (keyword "base")
  - search for album artist falls back to the artist tag
  - re-add the "volume" command
* input:
  - curl: enable https
  - soup: plugin removed
* playlist:
  - lastfm: remove defunct Last.fm support
* decoder:
  - adplug: new decoder plugin using libadplug
  - dsf: don't play junk at the end of the "data" chunk
  - ffmpeg: drop support for pre-0.8 ffmpeg
  - flac: require libFLAC 1.2 or newer
  - flac: support FLAC files inside archives
  - opus: new decoder plugin for the Opus codec
  - vorbis: skip 16 bit quantisation, provide float samples
  - mikmod: add "loop" configuration parameter
  - modplug: add "loop_count" configuration parameter
  - mp4ff: obsolete plugin removed
* encoder:
  - opus: new encoder plugin for the Opus codec
  - vorbis: accept floating point input samples
* output:
  - new option "tags" may be used to disable sending tags to output
  - alsa: workaround for noise after manual song change
  - ffado: remove broken plugin
  - httpd: support HEAD requests
  - mvp: remove obsolete plugin
  - osx: disabled by default because it's unmaintained and unsupported
* improved decoder/output error reporting
* eliminate timer wakeup on idle MPD
* fix unresponsive MPD while waiting for stream
* port of the source code to C++11

ver 0.17.6 (2013/10/14)
* mixer:
  - alsa: fix busy loop when USB sound device gets unplugged
* decoder:
  - modplug: fix build with Debian package 1:0.8.8.4-4
* stored playlists:
  - fix loading playlists with references to local files
  - obey filesystem_charset for URLs

ver 0.17.5 (2013/08/04)
* protocol:
  - fix "playlistadd" with URI
  - fix "move" relative to current when there is no current song
* decoder:
  - ffmpeg: support "application/flv"
  - mikmod: adapt to libmikmod 3.2
* configure.ac:
  - detect system "ar"

ver 0.17.4 (2013/04/08)
* protocol:
  - allow to omit END in ranges (START:END)
  - don't emit IDLE_PLAYER before audio format is known
* decoder:
  - ffmpeg: support float planar audio (ffmpeg 1.1)
  - ffmpeg: fix AVFrame allocation
* player:
  - implement missing "idle" events on output errors
* clock: fix build failure

ver 0.17.3 (2013/01/06)
* output:
  - osx: fix pops during playback
  - recorder: fix I/O error check
  - shout: fix memory leak in error handler
  - recorder, shout: support Ogg packets that span more than one page
* decoder:
  - ffmpeg: ignore negative time stamps
  - ffmpeg: support planar audio
* playlist:
  - cue: fix memory leak
  - cue: fix CUE files with only one track

ver 0.17.2 (2012/09/30)
* protocol:
  - fix crash in local file check
* decoder:
  - fluidsynth: remove throttle (requires libfluidsynth 1.1)
  - fluidsynth: stop playback at end of file
  - fluidsynth: check MIDI file format while scanning
  - fluidsynth: add sample rate setting
  - wavpack: support all APEv2 tags
* output:
  - httpd: use monotonic clock, avoid hiccups after system clock adjustment
  - httpd: fix throttling bug after resuming playback
* playlist:
  - cue: map "PERFORMER" to "artist" or "album artist"
* mapper: fix non-UTF8 music directory name
* mapper: fix potential crash in file permission check
* playlist: fix use-after-free bug
* playlist: fix memory leak
* state_file: save song priorities
* player: disable cross-fading in "single" mode
* update: fix unsafe readlink() usage
* configure.ac:
  - don't auto-detect the vorbis encoder when Tremor is enabled

ver 0.17.1 (2012/07/31)
* protocol:
  - require appropriate permissions for searchadd{,pl}
* tags:
  - aiff: support the AIFC format
  - ape: check for ID3 if no usable APE tag was found
* playlist:
  - cue: support file types "MP3", "AIFF"
* output:
  - fix noisy playback with conversion and software volume

ver 0.17 (2012/06/27)
* protocol:
  - support client-to-client communication
  - "update" and "rescan" need only "CONTROL" permission
  - new command "seekcur" for simpler seeking within current song
  - new command "config" dumps location of music directory
  - add range parameter to command "load"
  - print extra "playlist" object for embedded CUE sheets
  - new commands "searchadd", "searchaddpl"
* input:
  - cdio_paranoia: new input plugin to play audio CDs
  - curl: enable CURLOPT_NETRC
  - curl: non-blocking I/O
  - soup: new input plugin based on libsoup
* tags:
  - RVA2: support separate album/track replay gain
* decoder:
  - mpg123: implement seeking
  - ffmpeg: drop support for pre-0.5 ffmpeg
  - ffmpeg: support WebM
  - oggflac: delete this obsolete plugin
  - dsdiff: new decoder plugin
* output:
  - alsa: support DSD-over-USB (dCS suggested standard)
  - httpd: support for streaming to a DLNA client
  - openal: improve buffer cancellation
  - osx: allow user to specify other audio devices
  - osx: implement 32 bit playback
  - shout: add possibility to set url
  - roar: new output plugin for RoarAudio
  - winmm: fail if wrong device specified instead of using default device
* mixer:
  - alsa: listen for external volume changes
* playlist:
  - allow references to songs outside the music directory
  - new CUE parser, without libcue
  - soundcloud: new plugin for accessing soundcloud.com
* state_file: add option "restore_paused"
* cue: show CUE track numbers
* allow port specification in "bind_to_address" settings
* support floating point samples
* systemd socket activation
* improve --version output
* WIN32: fix renaming of stored playlists with non-ASCII names


ver 0.16.8 (2012/04/04)
* fix for libsamplerate assertion failure
* decoder:
  - vorbis (and others): fix seeking at startup
  - ffmpeg: read the "year" tag
* encoder:
  - vorbis: generate end-of-stream packet before tag
  - vorbis: generate end-of-stream packet when playback ends
* output:
  - jack: check for connection failure before starting playback
  - jack: workaround for libjack1 crash bug
  - osx: fix stuttering due to buffering bug
* fix endless loop in text file reader
* update: skip symlinks in path that is to be updated


ver 0.16.7 (2012/02/04)
* input:
  - ffmpeg: support libavformat 0.7
* decoder:
  - ffmpeg: support libavformat 0.8, libavcodec 0.9
  - ffmpeg: support all MPD tags
* output:
  - httpd: fix excessive buffering
  - openal: force 16 bit playback, as 8 bit doesn't work
  - osx: remove sleep call from render callback
  - osx: clear render buffer when there's not enough data
* fix moving after current song


ver 0.16.6 (2011/12/01)
* decoder:
  - fix assertion failure when resuming streams
  - ffmpeg: work around bogus channel count
* encoder:
  - flac, null, wave: fix buffer corruption bug
  - wave: support packed 24 bit samples
* mapper: fix the bogus "not a directory" error message
* mapper: check "x" and "r" permissions on music directory
* log: print reason for failure
* event_pipe: fix WIN32 regression
* define WINVER in ./configure
* WIN32: autodetect filesystem encoding


ver 0.16.5 (2011/10/09)
* configure.ac
  - disable assertions in the non-debugging build
  - show solaris plugin result correctly
  - add option --enable-solaris-output
* pcm_format: fix 32-to-24 bit conversion (the "silence" bug)
* input:
  - rewind: reduce heap usage
* decoder:
  - ffmpeg: higher precision timestamps
  - ffmpeg: don't require key frame for seeking
  - fix CUE track seeking
* output:
  - openal: auto-fallback to mono if channel count is unsupported
* player:
  - make seeking to CUE track more reliable
  - the "seek" command works when MPD is stopped
  - restore song position from state file (bug fix)
  - fix crash that sometimes occurred when audio device fails on startup
  - fix absolute path support in playlists
* WIN32: close sockets properly
* install systemd service file if systemd is available


ver 0.16.4 (2011/09/01)
* don't abort configure when avahi is not found
* auto-detect libmad without pkg-config
* fix memory leaks
* don't resume playback when seeking to another song while paused
* apply follow_inside_symlinks to absolute symlinks
* fix playback discontinuation after seeking
* input:
  - curl: limit the receive buffer size
  - curl: implement a hard-coded timeout of 10 seconds
* decoder:
  - ffmpeg: workaround for semantic API change in recent ffmpeg versions
  - flac: validate the sample rate when scanning the tag
  - wavpack: obey all decoder commands, stop at CUE track border
* encoder:
  - vorbis: don't send end-of-stream on flush
* output:
  - alsa: fix SIGFPE when alsa announces a period size of 0
  - httpd: don't warn on client disconnect
  - osx: don't drain the buffer when closing
  - pulse: fix deadlock when resuming the stream
  - pulse: fix deadlock when the stream was suspended


ver 0.16.3 (2011/06/04)
* fix assertion failure in audio format mask parser
* fix NULL pointer dereference in playlist parser
* fix playlist files in base music directory
* database: allow directories with just playlists
* decoder:
  - ffmpeg: support libavcodec 0.7


ver 0.16.2 (2011/03/18)
* configure.ac:
  - fix bashism in tremor test
* decoder:
  - tremor: fix configure test
  - gme: detect end of song
* encoder:
  - vorbis: reset the Ogg stream after flush
* output:
  - httpd: fix uninitialized variable
  - httpd: include sys/socket.h
  - oss: AFMT_S24_PACKED is little-endian
  - oss: disable 24 bit playback on FreeBSD


ver 0.16.1 (2011/01/09)
* audio_check: fix parameter in prototype
* add void casts to suppress "result unused" warnings (clang)
* input:
  - ffado: disable by default
* decoder:
  - mad: work around build failure on Solaris
  - resolve modplug vs. libsndfile cflags/headers conflict
* output:
  - solaris: add missing parameter to open_cloexec() cal
  - osx: fix up audio format first, then apply it to device
* player_thread: discard empty chunks while cross-fading
* player_thread: fix assertion failure due to early seek
* output_thread: fix double lock


ver 0.16 (2010/12/11)
* protocol:
  - send song modification time to client
  - added "update" idle event
  - removed the deprecated "volume" command
  - added the "findadd" command
  - range support for "delete"
  - "previous" really plays the previous song
  - "addid" with negative position is deprecated
  - "load" supports remote playlists (extm3u, pls, asx, xspf, lastfm://)
  - allow changing replay gain mode on-the-fly
  - omitting the range end is possible
  - "update" checks if the path is malformed
* archive:
  - iso: renamed plugin to "iso9660"
  - zip: renamed plugin to "zzip"
* input:
  - lastfm: obsolete plugin removed
  - ffmpeg: new input plugin using libavformat's "avio" library
* tags:
  - added tags "ArtistSort", "AlbumArtistSort"
  - id3: revised "performer" tag support
  - id3: support multiple values
  - ape: MusicBrainz tags
  - ape: support multiple values
* decoders:
  - don't try a plugin twice (MIME type & suffix)
  - don't fall back to "mad" unless no plugin matches
  - ffmpeg: support multiple tags
  - ffmpeg: convert metadata to generic format
  - ffmpeg: implement the libavutil log callback
  - sndfile: new decoder plugin based on libsndfile
  - flac: moved CUE sheet support to a playlist plugin
  - flac: support streams without STREAMINFO block
  - mikmod: sample rate is configurable
  - mpg123: new decoder plugin based on libmpg123
  - sidplay: support sub-tunes
  - sidplay: implemented songlength database
  - sidplay: support seeking
  - sidplay: play monaural SID tunes in mono
  - sidplay: play mus, str, prg, x00 files
  - wavpack: activate 32 bit support
  - wavpack: allow more than 2 channels
  - mp4ff: rename plugin "mp4" to "mp4ff"
* encoders:
  - twolame: new encoder plugin based on libtwolame
  - flac: new encoder plugin based on libFLAC
  - wave: new encoder plugin for PCM WAV format
* output:
  - recorder: new output plugin for recording radio streams
  - alsa: don't recover on CANCEL
  - alsa: fill period buffer with silence before draining
  - openal: new output plugin
  - pulse: announce "media.role=music"
  - pulse: renamed context to "Music Player Daemon"
  - pulse: connect to server on MPD startup, implement pause
  - jack: require libjack 0.100
  - jack: don't disconnect during pause
  - jack: connect to server on MPD startup
  - jack: added options "client_name", "server_name"
  - jack: clear ring buffers before activating
  - jack: renamed option "ports" to "destination_ports"
  - jack: support more than two audio channels
  - httpd: bind port when output is enabled
  - httpd: added name/genre/website configuration
  - httpd: implement "pause"
  - httpd: bind_to_address support (including IPv6)
  - oss: 24 bit support via OSS4
  - win32: new output plugin for Windows Wave
  - shout, httpd: more responsive to control commands
  - wildcards allowed in audio_format configuration
  - consistently lock audio output objects
* player:
  - drain audio outputs at the end of the playlist
* mixers:
  - removed support for legacy mixer configuration
  - reimplemented software volume as mixer+filter plugin
  - per-device software/hardware mixer setting
* commands:
  - added new "status" line with more precise "elapsed time"
* update:
  - automatically update the database with Linux inotify
  - support .mpdignore files in the music directory
  - sort songs by album name first, then disc/track number
  - rescan after metadata_to_use change
* normalize: upgraded to AudioCompress 2.0
  - automatically convert to 16 bit samples
* replay gain:
  - reimplemented as a filter plugin
  - fall back to track gain if album gain is unavailable
  - optionally use hardware mixer to apply replay gain
  - added mode "auto"
  - parse replay gain from APE tags
* log unused/unknown block parameters
* removed the deprecated "error_file" option
* save state when stopped
* renamed option "--stdout" to "--stderr"
* removed options --create-db and --no-create-db
* state_file: save only if something has changed
* database: eliminated maximum line length
* log: redirect stdout/stderr to /dev/null if syslog is used
* set the close-on-exec flag on all file descriptors
* pcm_volume, pcm_mix: implemented 32 bit support
* support packed 24 bit samples
* CUE sheet support
* support for MixRamp tags
* obey $(sysconfdir) for default mpd.conf location
* build with large file support by default
* added test suite ("make check")
* require GLib 2.12
* added libwrap support
* make single mode 'sticky'


ver 0.15.17 (2011/??/??)
* encoder:
  - vorbis: reset the Ogg stream after flush
* decoders:
  - vorbis: fix tremor support


ver 0.15.16 (2011/03/13)
* output:
  - ao: initialize the ao_sample_format struct
  - jack: fix crash with mono playback
* encoders:
  - lame: explicitly configure the output sample rate
* update: log all file permission problems


ver 0.15.15 (2010/11/08)
* input:
  - rewind: fix assertion failure
* output:
  - shout: artist comes first in stream title


ver 0.15.14 (2010/11/06)
* player_thread: fix assertion failure due to wrong music pipe on seek
* output_thread: fix assertion failure due to race condition in OPEN
* input:
  - rewind: fix double free bug
* decoders:
  - mp4ff, ffmpeg: add extension ".m4b" (audio book)


ver 0.15.13 (2010/10/10)
* output_thread: fix race condition after CANCEL command
* output:
  - httpd: fix random data in stream title
  - httpd: MIME type audio/ogg for Ogg Vorbis
* input:
  - rewind: update MIME not only once
  - rewind: enable for MMS


ver 0.15.12 (2010/07/20)
* input:
  - curl: remove assertion after curl_multi_fdset()
* tags:
  - rva2: set "gain", not "peak"
* decoders:
  - wildmidi: support version 0.2.3


ver 0.15.11 (2010/06/14)
* tags:
  - ape: support album artist
* decoders:
  - mp4ff: support tags "album artist", "albumartist", "band"
  - mikmod: fix memory leak
  - vorbis: handle uri==NULL
  - ffmpeg: fix memory leak
  - ffmpeg: free AVFormatContext on error
  - ffmpeg: read more metadata
  - ffmpeg: fix libavformat 0.6 by using av_open_input_stream()
* playlist: emit IDLE_OPTIONS when resetting single mode
* listen: make get_remote_uid() work on BSD


ver 0.15.10 (2010/05/30)
* input:
  - mms: fix memory leak in error handler
  - mms: initialize the "eof" attribute
* decoders:
  - mad: properly calculate ID3 size without libid3tag


ver 0.15.9 (2010/03/21)
* decoders:
  - mad: fix crash when seeking at end of song
  - mpcdec: fix negative shift on fixed-point samples
  - mpcdec: fix replay gain formula with v8
* playlist: fix single+repeat in random mode
* player: postpone song tags during cross-fade


ver 0.15.8 (2010/01/17)
* input:
  - curl: allow rewinding with Icy-Metadata
* decoders:
  - ffmpeg, flac, vorbis: added more flac/vorbis MIME types
  - ffmpeg: enabled libavformat's file name extension detection
* dbUtils: return empty tag value only if no value was found
* decoder_thread: fix CUE track playback
* queue: don't repeat current song in consume mode


ver 0.15.7 (2009/12/27)
* archive:
  - close archive when stream is closed
  - iso, zip: fixed memory leak in destructor
* input:
  - file: don't fall back to parent directory
  - archive: fixed memory leak in error handler
* tags:
  - id3: fix ID3v1 charset conversion
* decoders:
  - eliminate jitter after seek failure
  - ffmpeg: don't try to force stereo
  - wavpack: allow fine-grained seeking
* mixer: explicitly close all mixers on shutdown
* mapper: fix memory leak when playlist_directory is not set
* mapper: apply filesystem_charset to playlists
* command: verify playlist name in the "rm" command
* database: return multiple tag values per song


ver 0.15.6 (2009/11/18)
* input:
  - lastfm: fixed variable name in GLib<2.16 code path
  - input/mms: require libmms 0.4
* archive:
  - zzip: require libzzip 0.13
* tags:
  - id3: allow 4 MB RIFF/AIFF tags
* decoders:
  - ffmpeg: convert metadata
  - ffmpeg: align the output buffer
  - oggflac: rewind stream after FLAC detection
  - flac: fixed CUE seeking range check
  - flac: fixed NULL pointer dereference in CUE code
* output_thread: check again if output is open on PAUSE
* update: delete ignored symlinks from database
* database: increased maximum line length to 32 kB
* sticker: added fallback for sqlite3_prepare_v2()


ver 0.15.5 (2009/10/18)
* input:
  - curl: don't abort if a packet has only metadata
  - curl: fixed endless loop during buffering
* tags:
  - riff, aiff: fixed "limited range" gcc warning
* decoders:
  - flac: fixed two memory leaks in the CUE tag loader
* decoder_thread: change the fallback decoder name to "mad"
* output_thread: check again if output is open on CANCEL
* update: fixed memory leak during container scan


ver 0.15.4 (2009/10/03)
* decoders:
  - vorbis: revert "faster tag scanning with ov_test_callback()"
  - faad: skip assertion failure on large ID3 tags
  - ffmpeg: use the "artist" tag if "author" is not present
* output:
  - osx: fix the OS X 10.6 build


ver 0.15.3 (2009/08/29)
* decoders:
  - vorbis: faster tag scanning with ov_test_callback()
* output:
  - fix stuttering due to uninitialized variable
* update: don't re-read unchanged container files


ver 0.15.2 (2009/08/15)
* tags:
  - ape: check the tag size (fixes integer underflow)
  - ape: added protection against large memory allocations
* decoders:
  - mad: skip ID3 frames when libid3tag is disabled
  - flac: parse all replaygain tags
  - flac: don't allocate cuesheet twice (memleak)
* output:
  - shout: fixed stuck pause bug
  - shout: minimize the unpause latency
* update: free empty path string (memleak)
* update: free temporary string in container scan (memleak)
* directory: free empty directories after removing them (memleak)


ver 0.15.1 (2009/07/15)
* decoders:
  - flac: fix assertion failure in tag_free() call
* output:
  - httpd: include sys/types.h (fixes Mac OS X)
* commands:
  - don't resume playback when stopping during pause
* database: fixed NULL pointer dereference after charset change
* log: fix double free() bug during shutdown


ver 0.15 (2009/06/23)
* input:
  - parse Icy-Metadata
  - added support for the MMS protocol
  - hide HTTP password in playlist
  - lastfm: new input plugin for last.fm radio (experimental and incomplete!)
  - curl: moved proxy settings to "input" block
* tags:
  - support the "album artist" tag
  - support MusicBrainz tags
  - parse RVA2 tags in mp3 files
  - parse ID3 tags in AIFF/RIFF/WAV files
  - ffmpeg: support new metadata API
  - ffmpeg: added support for the tags comment, genre, year
* decoders:
  - audiofile: streaming support added
  - audiofile: added 24 bit support
  - modplug: another MOD plugin, based on libmodplug
  - mikmod disabled by default, due to severe security issues in libmikmod
  - sidplay: new decoder plugin for C64 SID (using libsidplay2)
  - fluidsynth: new decoder plugin for MIDI files (using libfluidsynth,
    experimental due to shortcomings in libfluidsynth)
  - wildmidi: another decoder plugin for MIDI files (using libwildmidi)
  - flac: parse stream tags
  - mpcdec: support the new libmpcdec SV8 API
  - added configuration option to disable decoder plugins
  - flac: support embedded cuesheets
  - ffmpeg: updated list of supported formats
* audio outputs:
  - added option to disable audio outputs by default
  - wait 10 seconds before reopening after play failure
  - shout: enlarged buffer size to 32 kB
  - null: allow disabling synchronization
  - mvp: fall back to stereo
  - mvp: fall back to 16 bit audio samples
  - mvp: check for reopen errors
  - mvp: fixed default device detection
  - pipe: new audio output plugin which runs a command
  - alsa: better period_time default value for high sample rates
  - solaris: new audio output plugin for Solaris /dev/audio
  - httpd: new audio output plugin for web based streaming, similar to icecast
     but built in.
* commands:
  - "playlistinfo" and "move" supports a range now
  - added "sticker database", command "sticker", which allows clients
     to implement features like "song rating"
  - added "consume" command which removes a song after play
  - added "single" command, if activated, stops playback after current song or
     repeats the song if "repeat" is active.
* mixers:
  - rewritten mixer code to support multiple mixers
  - new pulseaudio mixer
  - alsa: new mixer_index option supports choosing between multiple
    identically-named controls on a device.
* Add audio archive extraction support:
  - bzip2
  - iso9660
  - zip
* the option "error_file" was removed, all messages are logged into
   "log_file"
* support logging to syslog
* fall back to XDG music directory if no music_directory is configured
* failure to read the state file is non-fatal
* --create-db starts the MPD daemon instead of exiting
* playlist_directory and music_directory are optional
* playlist: recalculate the queued song after random is toggled
* playlist: don't unpause on delete
* pause when all audio outputs fail to play
* daemon: ignore "user" setting if already running as that user
* listen: fix broken client IP addresses in log
* listen: bind failure on secondary address is non-fatal
* 24/32 bit audio support
* print available protocols in --version
* fill buffer after seeking
* choose the fallback resampler at runtime
* steps taken towards win32 compatibility
* require glib 2.6 or greater
* built-in documentation using doxygen and docbook


ver 0.14.2 (2009/02/13)
* configure.ac:
  - define HAVE_FFMPEG after all checks
* decoders:
  - ffmpeg: added support for the tags comment, genre, year
  - ffmpeg: don't warn of empty packet output
  - ffmpeg: check if the time stamp is valid
  - ffmpeg: fixed seek integer overflow
  - ffmpeg: enable WAV streaming
  - ffmpeg: added TTA support
  - wavpack: pass NULL if the .wvc file fails to open
  - mikmod: call MikMod_Exit() only in the finish() method
  - aac: fix stream metadata
* audio outputs:
  - jack: allocate ring buffers before connecting
  - jack: clear "shutdown" flag on reconnect
  - jack: reduced sleep time to 1ms
  - shout: fixed memory leak in the mp3 encoder
  - shout: switch to blocking mode
  - shout: use libshout's synchronization
  - shout: don't postpone metadata
  - shout: clear buffer before calling the encoder
* mapper: remove trailing slashes from music_directory
* player: set player error when output device fails
* update: recursively purge deleted directories
* update: free deleted subdirectories

ver 0.14.1 (2009/01/17)
* decoders:
  - mp4: support the writer/composer tag
  - id3: strip leading and trailing whitespace from ID3 tags
  - oggvorbis: fix tremor support
  - oggvorbis: disable seeking on remote files
* audio outputs:
  - jack: allocate default port names (fixes a crash)
* update:
  - refresh stats after update
  - save the database even if it is empty
* input_curl:
  - use select() to eliminate busy loop during connect
  - honour http_proxy_* config directives
  - fix assertion failure on "connection refused"
  - fix assertion failure with empty HTTP responses
* corrected the sample calculation in the fallback resampler
* log: automatically append newline
* fix setenv() conflict on Solaris
* configure.ac: check for pkg-config before using it
* fix minor memory leak in decoder_tag()
* fix cross-fading bug: it used to play some chunks of the new song twice
* playlist
  - fix assertion failure during playlist load
  - implement Fisher-Yates shuffle properly
  - safely search the playlist for deleted song
* use custom PRNG for volume dithering (speedup)
* detect libid3tag without pkg-config

ver 0.14 (2008/12/25)
* audio outputs:
  - wait 10 seconds before reopening a failed device
  - fifo: new plugin
  - null: new plugin
  - shout: block while trying to connect instead of failing
  - shout: new timeout parameter
  - shout: support mp3 encoding and the shoutcast protocol
  - shout: send silence during pause, so clients don't get disconnected
* decoders:
  - ffmpeg: new plugin
  - wavpack: new plugin
  - aac: stream support added
  - mod: disabled by default due to critical bugs in all libmikmod versions
* commands:
  - "addid" takes optional second argument to specify position
  - "idle" notifies the client when a notable change occurs
* Zeroconf support using Bonjour
* New zeroconf_enabled option so that Zeroconf support can be disabled
* Stop the player/decode processes when not playing to allow the CPU to sleep
* Fix a bug where closing an ALSA dmix device could cause MPD to hang
* Support for reading ReplayGain from LAME tags on MP3s
* MPD is now threaded, which greatly improves performance and stability
* memory usage reduced by merging duplicate tags in the database
* support connecting via unix domain socket
* allow authenticated local users to add any local file to the playlist
* 24 bit audio support
* optimized PCM conversions and dithering
* much code has been replaced by using GLib
* the HTTP client has been replaced with libcurl
* symbolic links in the music directory can be disabled; the default
  is to ignore symlinks pointing outside the music directory

ver 0.13.0 (2007/5/28)
* New JACK audio output
* Support for "file" as an alternative to "filename" in search, find, and list
* FLAC 1.1.3 API support
* New playlistadd command for adding to stored playlists
* New playlistclear command for clearing stored playlists
* Fix a bug where "find any" and "list <type> any" wouldn't return any results
* Make "list any" return an error instead of no results and an OK
* New gapless_mp3_playback option to disable gapless MP3 playback
* Support for seeking HTTP streams
* Zeroconf support using Avahi
* libsamplerate support for high quality audio resampling
* ID3v2 "Original Artist/Performer" tag support
* New playlistsearch command for searching the playlist (similar to "search")
* New playlistfind command for finding songs in the playlist (similar to "find")
* libmikmod 3.2.0 beta support
* New tagtypes command for retrieving a list of available tag types
* Fix a bug where no ACK was returned if loading a playlist failed
* Fix a bug where db_update in stats would be 0 after initial database creation
* New count command for getting stats on found songs (similar to "find")
* New playlistmove command for moving songs in stored playlists
* New playlistdelete command for deleting songs from stored playlists
* New rename command for renaming stored playlists
* Increased default buffer_before_play from 0% to 10% to prevent skipping
* Lots of bug fixes, cleaned up code, and performance improvements

ver 0.12.2 (2007/3/20)
* Fix a bug where clients could cause MPD to segfault

ver 0.12.1 (2006/10/10)
* Fix segfault when scanning an MP3 that has a Xing tag with 0 frames
* Fix segfault when there's no audio output specified and one can't be detected
* Fix handling of escaping in quotes
* Allow a quality of -1 to be specified for shout outputs
* A few minor cleanups

ver 0.12.0 (2006/9/22)
* New audio output code which supports:
  * A plugin-like architecture
  * Non-libao ("native") outputs:
    * ALSA
    * OSS
    * OS X
    * Media MVP
    * PulseAudio
    * Shout (Icecast or Shoutcast)
  * Playing through multiple outputs at once
  * Enabling/disabling outputs while MPD is running
  * Saving output state (enabled/disabled) to the state_file
* OggFLAC support
* Musepack support
* Gapless MP3 playback
* MP3 ReplayGain support (using ID3v2 tags only)
* Support for MP2 files if MP3 support is enabled
* Composer, Performer, Comment, and Disc metadata support
* New outputs command for listing available audio outputs
* New enableoutput and disableoutput commands for enabling/disabling outputs
* New plchangesposid command for a stripped down version of plchanges
* New addid command for adding to the playlist and returning a song ID
* New commands and notcommands commands for checking available commands
* Can now specify any supported metadata type or "any" in search, find, and list
* New volume_normalization parameter for enabling Audio Compress normalization
* New metadata_to_use parameter for choosing supported metadata types
* New pid_file parameter for saving the MPD process ID to the specified file
* The db_file parameter is now required
* The port parameter is now optional (defaults to 6600)
* Can specify bind_to_address multiple times
* New --kill argument for killing MPD if pid_file is specified
* Removed --update-db argument (use the update function in your client instead)
* New mpdconf.example
* New mpd.conf man page 
* Removed bundled libmad and libid3tag
* Lots of bug fixes, cleaned up code, and performance improvements

ver 0.11.5 (2004/11/1)
1) New id3v1_encoding config option to configure the id3v1 tag encoding (patch
from dottedmag)
2) Strip '\r' from m3u playlists (thank you windows)
3) Use random() instead of rand() for playlist randomizing
4) Fix a bug trying skipping some commented lines in m3u playlist files
5) Fix a bug when fetching metadata from streams that may cause certain
weirdnesses
6) Fix a bug where replaygain preamp was used on files w/o replaygain tags
7) Fix a busy loop when trying to prebuffer a nonexistant or missing stream
8) Fix a bug in forgetting to remove leading ' ' in content-type for http
streams
9) Check for ice-name in http headers
10) Be sure the strip all '\n' chars in tags
11) Set $HOME env variable when setuid'ing, this should fix the /root/.mcop
errors triggered by arts/libao

ver 0.11.4 (2004/7/26)
1) Fixed a segfault when decoding mp3's with corrupt id3v2 tags
2) Fixed a memory leak when encountering id3v2 tags in mp3 decoder

ver 0.11.3 (2004/7/21)
1) Add support for http authentication for streams
2) Added replaygain pre-amp support
3) Better error handling for fread() in inputStream_file
4) Fixed a bug so that when a freeAllInterfaces is called, it sets
max_interface_connections to 0.  This prevents potential segfaults and other
nastiness for forked processes, like the player and update-er (do to
interfacePrintWithFD()).
5) Allow blockingWrite() to handle errors more gracefully (for example, if the
disc is full, and thus the write() fails or can't be completed, we just skip
this write() and continue, instead of getting stuck in an infinite loop until
the write() becomes successful)
6) Updated mpdconf.example from sbh/avuton
7) If "user" is specified, then convert ~ in paths to the user's home path
specified by "user" config paramter (not the actual current user running mpd).

ver 0.11.2 (2004/7/5) 
1) Work around in computing total time for mp3's whose first valid mpeg frame is
not layer III
2) Fix mp3 and mp4 decoders when seeking past the end of the file
3) Fix replaygain for flac and vorbis
4) Fix memory leaks in flac decoder (from normalperson)
5) Fix Several other bugs in playlist.c and directory.c (from normalperson)

ver 0.11.1 (2004/6/24)
1) Fix a bug that caused "popping" at the beginning of mp3's
2) Fix playlistid command
3) Fix move commands so they don't mess up the song id's
4) Added support for HTTP Proxy
5) Detect and skip recursive links in the music directory
6) Fix addPathToDB() so updating on a specific path doesn't exist correctly adds
the parent directories to the DB

ver 0.11.0 (2004/6/18)
1) Support for playing mp3 and Ogg Vorbis streams
2) Non-blocking Update
3) Replaygain support for Ogg Vorbis and FLAC (by Eric Moore aka AliasMrJones)
4) audio_output_format option that allows for all audio output to be converted
to a format compatible with any sound card
5) Own routines for to always support UTF-8 <-> ISO-8859-1 conversion
6) Added "Id" and "Pos" metadata for songs in playlist
7) Added commands: plchanges, currentsong, playid, seekid, playlistid, moveid,
swapid, deleteid
8) UTF-8 validation of all tags
9) Update specific files/directories (for fast, incremental updating)
10) Added ACK error codes
11) Mod file support
12) Added command_list_ok_begin
13) Play after stop resumes from last position in the playlist
14) Play while pause resumes playback
15) Better signal handling by mackstann
16) Cleanup decoder interface (now called InputPlugins)
17) --create-db no long starts the daemon
18) --no-daemon outputs to log files
19) --stdout sends output to stdout/stderr
20) Default port is now 6600
21) Lots of other cleanups and Bugfixes

ver 0.10.4 (2004/5/26)
1) Fix configure problems on OpenBSD with langinfo and iconv
2) Fix an infinte loop when writing to an interface and it has expired
3) Fix a segfault in decoding flac's
4) Ingore CRC stuff in mp3's since some encoders did not compute the CRC
correctly
5) Fix a segfault in processing faulty mp4 metadata

ver 0.10.3 (2004/4/2)
1) Fix a segfault when a blanck line is sent from a client
2) Fix for loading playlists on platforms where char is unsigned
3) When pausing, release audio device after we say pause is successful (this
makes pause appear to not lag)
4) When returning errors for unknown types by player, be sure to copy the
filename
5) add --disable-alsa for disabling alsa mixer support
6) Use select() for a portable usleep()
7) For alsa mixer, default to "Master' element, not first element

ver 0.10.2 (2004/3/25)
1) Add suport for AAC
2) Substitute '\n' with ' ' in tag info
3) Remove empty directories from db
4) Resume from current position in song when using state file
5) Pause now closes the music device, and reopens it on resuming
6) Fix unnecessary big endian byte swapping
7) If locale is "C" or "POSIX", then use ISO-8859-1 as the fs charset
8) Fix a bug where alsa mixer wasn't detecting volume changes
9) For alsa and software mixer, show volume to be the same as it was set (even
if its not the exact volume)
10) Report bitrate for wave files
11) Compute song length of CBR mp3's more accurately

ver 0.10.1 (2004/3/7)
1) Check to see if we need to add "-lm" when linking mpd
2) Fix issues with skipping bad frames in an mp3 (this way we get the correct
samplerate and such)
3) Fix crossfading bug with ogg's
4) Updated libmad and libid3tag included w/ source to 0.15.1b

ver 0.10.0 (2004/3/3)
1) Use UTF-8 for all client communications
2) Crossfading support
3) Password Authentication (all in plaintext)
4) Software mixer
5) Buffer Size is configurable
6) Reduced Memory consumption (use directory tree for search and find)
7) Bitrate support for Flac
8) setvol command (deprecates volume command)
9) add command takes directories
10) Path's in config file now work with ~
11) Add samplerate,bits, and channels to status
12) Reenable playTime in stats display
13) Fix a segfault when doing: add ""
14) Fix a segfault with flac vorbis comments simply being "="
15) Fix a segfault/bug in queueNextSong with repeat+random
16) Fix a bug, where one process may segfault, and cause more processes to spawn
w/o killing ones that lost their parent.
17) Fix a bug when the OSS device was unable to fetch the current volume,
it would close the device (when it maybe previously closed by the exact same
code)
18) command.c cleanup by mackstann
19) directory.c and command.c cleanup by tw-nym

ver 0.9.4 (2004/1/21)
1) Fix a bug where updated tag info wasn't being detected
2) Set the default audio write size to 1024 bytes (should decrease cpu load a
bit on some machines).
3) Make audio write size configurable via "audio_write_size" config option
4) Tweak output buffer size for connections by detecting the kernel output
buffer size.

ver 0.9.3 (2003/10/31)
1) Store total time/length of songs in db and display in *info commands
2) Display instantaneous bitrate in status command
3) Add Wave Support using libaudiofile (Patch from normalperson)
4) Command code cleanup (Patch from tw-nym)
5) Optimize listing of playlists (10-100x faster)
6) Optimize interface output (write in 4kB chunks instead of on every '\n')
7) Fix bug that prevented rm command from working
8) Fix bug where deleting current song skips the next song
9) Use iconv to convert vorbis comments from UTF-8 to Latin1

ver 0.9.2 (2003/10/6)
1) Fix FreeBSD Compilation Problems
2) Fix bug in move command
3) Add mixer_control options to configure which mixer control/device mpd
controls
4) Randomize on play -1
5) Fix a bug in toggling repeat off and at the end of the playlist

ver 0.9.1 (2003/9/30)
1) Fix a statement in the middle of declarations in listen.c, causes error for
gcc 2.7

ver 0.9.0 (2003/9/30)
1) Random play mode
2) Alsa Mixer Support
3) Save and Restore "state"
4) Default config file locations (.mpdconf and /etc/mpd.conf)
5) Make db file locations configurable
6) Move songs around in the playlist
7) Gapless playback
8) Use Xing tags for mp3's
9) Remove stop_on_error
10) Seeking support
11) Playlists can be loaded and deleted from subdirectories
12) Complete rewrite of player layer (fork()'s only once, opens and closes
audio device as needed).
13) Eliminate use and dependence of SIGIO
14) IPv6 support
15) Solaris compilations fixes
16) Support for different log levels
17) Timestamps for log entries
18) "user" config parameter for setuid (patch from Nagilum)
19) Other misc features and bug fixes

ver 0.8.7 (2003/9/3)
1) Fix a memory leak.  When closing a interface, was called close() on the fd
instead of calling fclose() on the fp that was opened with fdopen().

ver 0.8.6 (2003/8/25)
1) Fix a memory leak when a buffered existed, and a connection was unexpectedly
closed, and i wasn't free'ing the buffer apropriatly.

ver 0.8.5 (2003/8/17)
1) Fix a bug where an extra end of line is returned when attempting to play a
non existing file.  This causes parsing errors for clients.

ver 0.8.4 (2003/8/13)
1) Fix a bug where garbage is returned with errors in "list" command

ver 0.8.3 (2003/8/12) 
1) Fix a compilation error on older linux systems
2) Fix a bug in searching by title
3) Add "list" command
4) Add config options for specifying libao driver/plugin and options
5) Add config option to specify which address to bind to
6) Add support for loading and saving absolute pathnames in saved playlists
7) Playlist no longer creates duplicate entries for song data (more me
efficient)
8) Songs deleted from the db are now removed for the playlist as well

ver 0.8.2 (2003/7/22)
1) Increased the connection que for listen() from 0 to 5
2) Cleanup configure makefiles so that mpd uses MPD_LIBS and MPD_CFLAGS
rather than LIBS and CFLAGS
3) Put a cap on the number of commands per command list
4) Put a cap on the maximum number of buffered output lines
5) Get rid of TIME_WAIT/EADDRINUSE socket problem
6) Use asynchronious IO (i.e. trigger SIGIO instead so we can sleep in
select() calls longer)

ver 0.8.1 (2003/7/11)
1) FreeBSD fixes
2) Fix for rare segfault when updating
3) Fix bug where client was being hungup on when done playing current song
4) Fix bug when playing flac's where it incorrectly reports an error
5) Make stop playlist on error configurable
6) Configure checks for installed libmad and libid3tag and uses those if found
7) Use buffer->finished in *_decode's instead of depending on catching signals

ver 0.8.0 (2003/7/6)
1) Flac support
2) Make playlist max length configurable
3) New backward compatible status (backward compatible for 0.8.0 on)
4) listall command now can take a directory as an argument
5) Buffer rewritten to use shared memory instead of sockets
6) Playlist adding done using db
7) Add sort to list, and use binary search for finding
8) New "stats" command
9) Command list (for faster adding of large batches of files)
10) Add buffered chunks before play
11) Useful error reporting to clients (part of status command)
12) Use libid3tag for reading id3 tags (more stable)
13) Non-blocking output to clients
14) Fix bug when removing items from directory
15) Fix bug when playing mono mp3's
16) Fix bug when attempting to delete files when using samba
17) Lots of other bug fixes I can't remember

ver 0.7.0 (2003/6/20)
1) use mad instead of mpg123 for mp3 decoding
2) volume support
3) repeate playlist support
4) use autoconf/automake (i.e. "configure")
5) configurable max connections

ver 0.6.2 (2003/6/11)
1) Buffer support for ogg
2) new config file options: "connection_timeout" and "mpg123_ignore_junk"
3) new commands: "next", "previous", and "listall"
Thanks to Niklas Hofer for "next" and "previous" patches!
4) Search by filename
5) bug fix for pause when playing mp3's

ver 0.6.1 (2003/5/29)
1) Add conf file support
2) Fix a bug when doing mp3stop (do wait3(NULL,WNOHANG|WUNTRACED,NULL))
3) Fix a bug when fork'ing, fflush file buffers before forking so the
child doesn't print the same stuff in the buffer.

ver 0.6.0 (2003/5/25)
1) Add ogg vorbis support
2) Fix two bugs relating to tables, one for search by title, and one where we
freed the tables before directories, causing a segfault
3) The info command has been removed.

ver 0.5.0-0.5.2
Initial release(s).  Support for MP3 via mpg123<|MERGE_RESOLUTION|>--- conflicted
+++ resolved
@@ -1,4 +1,3 @@
-<<<<<<< HEAD
 ver 0.20 (not yet released)
 * protocol
   - "commands" returns playlist commands only if playlist_directory configured
@@ -30,7 +29,7 @@
 * support libsystemd (instead of the older libsystemd-daemon)
 * database
   - proxy: add TCP keepalive option
-=======
+
 ver 0.19.10 (2015/06/21)
 * input
   - curl: fix deadlock on small responses
@@ -45,7 +44,6 @@
 * neighbor
   - nfs: fix deadlock when connecting
 * fix "single" mode breakage due to queue edits
->>>>>>> b0ff3bc7
 
 ver 0.19.9 (2015/02/06)
 * decoder
