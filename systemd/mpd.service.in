--- conflicted
+++ resolved
@@ -10,21 +10,9 @@
 LimitRTPRIO=50
 LimitRTTIME=-1
 
-<<<<<<< HEAD
-# move MPD to a top-level cgroup, as real-time budget assignment fails
-# in cgroup /system/mpd.service, because /system has a zero real-time
-# budget; see
-# http://www.freedesktop.org/wiki/Software/systemd/MyServiceCantGetRealtime/
-ControlGroup=cpu:/mpd
-
-# assign a real-time budget
-ControlGroupAttribute=cpu.rt_runtime_us 500000
-
 # disallow writing to /usr, /bin, /sbin, ...
 ProtectSystem=yes
 
-=======
->>>>>>> db9997a1
 [Install]
 WantedBy=multi-user.target
 Also=mpd.socket